/* process.h  -  Foundation library  -  Public Domain  -  2013 Mattias Jansson / Rampant Pixels
 *
 * This library provides a cross-platform foundation library in C11 providing basic support data types and
 * functions to write applications and games in a platform-independent fashion. The latest source code is
 * always available at
 *
 * https://github.com/rampantpixels/foundation_lib
 *
 * This library is put in the public domain; you can redistribute it and/or modify it without any restrictions.
 *
 */

#pragma once

/*! \file process.h
\brief Process execution and control

Abstraction of processes, allowing launching of new processes and reading return
codes. All set functions should be called before launching a process, except for set exit
code which should be set before exiting a process. */

#include <foundation/platform.h>
#include <foundation/types.h>

/*! Allocate a new process object. Deallocate the process object with a call to #process_deallocate.
\return New process object */
FOUNDATION_API process_t*
process_allocate(void);

/*! Deallocate process object previously allocated with a call to #process_allocate.
\param proc Process object */
FOUNDATION_API void
process_deallocate(process_t* proc);

/*! Initialize a new process object. Finalize the process object with a call to #process_finalize.
\param proc Process object */
FOUNDATION_API void
process_initialize(process_t* proc);

/*! Finalize process object previously initialized with a call to #process_initialize.
\param proc Process object */
FOUNDATION_API void
process_finalize(process_t* proc);

/*! Set working directory for process.
\param proc Process object
\param path Working directory
\param length Length of working directory */
FOUNDATION_API void
process_set_working_directory(process_t* proc, const char* path, size_t length);

/*! Set executable path.
\param proc Process object
\param path Path
\param length Length of path */
FOUNDATION_API void
process_set_executable_path(process_t* proc, const char* path, size_t length);

/*! Set arguments passed on the command line to the new process. Should not contain
the standard first argument of the executable path, it will be automatically added.
\param proc Process object
\param args Arguments array
\param num Number of arguments */
FOUNDATION_API void
process_set_arguments(process_t* proc, const string_const_t* args, size_t num);

/*! Set execution flags, see PROCESS_[*] flag definitions for a list of available flags.
\param proc Process object
\param flags Flags */
FOUNDATION_API void
process_set_flags(process_t* proc, unsigned int flags);

/*! Only used on Windows platforms. Set the execution verb when using ShellExecute
to launch process (i.e if the #PROCESS_WINDOWS_USE_SHELLEXECUTE flag is set).
By default the "runas" verb is used.
\param proc Process object
\param verb Verb to use
\param length Length of verb */
FOUNDATION_API void
process_set_verb(process_t* proc, const char* verb, size_t length);

/*! Set process exit code for current process.
\param code New exit code */
FOUNDATION_API void
process_set_exit_code(int code);

/*! Spawn process. Call #process_wait to reap the child process once processing is
done, to avoid zombie processes.
\param proc Process object
\return Exit code if attached, #PROCESS_STILL_ACTIVE if detached,
        #PROCESS_INVALID_ARGS if error due to invalid arguments */
FOUNDATION_API int
process_spawn(process_t* proc);

/*! Get pipe to read stdout from process (read-only stream). Only available if the
#PROCESS_STDSTREAMS flag was set prior to spawning the process.
\param proc Process object
\return Stdout pipe */
FOUNDATION_API stream_t*
process_stdout(process_t* proc);

/*! Get pipe to write stdin to process (write-only stream). Only available
if the #PROCESS_STDSTREAMS flag was set prior to spawning the process.
\param proc Process object
\return Stdin pipe */
FOUNDATION_API stream_t*
process_stdin(process_t* proc);

/*! Wait for process termination.
\param proc Process object
\return Exit code */
FOUNDATION_API int
process_wait(process_t* proc);

<<<<<<< HEAD
/*! Get current process pending exit code.
\return Pending process exit code */
FOUNDATION_API int
process_exit_code(void);
=======
FOUNDATION_API int         process_wait( process_t* proc );
FOUNDATION_API bool        process_kill( process_t* proc );
>>>>>>> 8f9acf7d

/*! Terminate current process with given code.
\param code Exit code */
FOUNDATION_API void
process_exit(int code)
FOUNDATION_ATTRIBUTE(noreturn);<|MERGE_RESOLUTION|>--- conflicted
+++ resolved
@@ -112,15 +112,16 @@
 FOUNDATION_API int
 process_wait(process_t* proc);
 
-<<<<<<< HEAD
+/*! Kill child process
+\param proc Process
+\return true if process killed, false if not */
+FOUNDATION_API bool
+process_kill(process_t* proc);
+
 /*! Get current process pending exit code.
 \return Pending process exit code */
 FOUNDATION_API int
 process_exit_code(void);
-=======
-FOUNDATION_API int         process_wait( process_t* proc );
-FOUNDATION_API bool        process_kill( process_t* proc );
->>>>>>> 8f9acf7d
 
 /*! Terminate current process with given code.
 \param code Exit code */

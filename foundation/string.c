/* string.c  -  Foundation library  -  Public Domain  -  2013 Mattias Jansson / Rampant Pixels
 *
 * This library provides a cross-platform foundation library in C11 providing basic support data types and
 * functions to write applications and games in a platform-independent fashion. The latest source code is
 * always available at
 *
 * https://github.com/rampantpixels/foundation_lib
 *
 * This library is put in the public domain; you can redistribute it and/or modify it without any restrictions.
 *
 */

#include <foundation/foundation.h>

#include <stdio.h>
#include <stdarg.h>
#include <string.h>

#if FOUNDATION_PLATFORM_WINDOWS

FOUNDATION_EXTERN errno_t
_ctime64_s(char*, size_t, const __time64_t*);

#  if FOUNDATION_COMPILER_MSVC || FOUNDATION_COMPILER_INTEL
#    define snprintf( p, s, ... ) _snprintf_s( p, s, _TRUNCATE, __VA_ARGS__ )
#    define vsnprintf( s, n, format, arg ) _vsnprintf_s( s, n, _TRUNCATE, format, arg )
#  endif

#elif FOUNDATION_PLATFORM_APPLE

FOUNDATION_EXTERN char*
ctime_r(const time_t*, char*);

#elif FOUNDATION_PLATFORM_POSIX || FOUNDATION_PLATFORM_PNACL
#include <time.h>
#endif

string_t
string_allocate(size_t length, size_t capacity) {
	char* str;
	if (!capacity)
		return (string_t){ 0, 0 };
	if (length >= capacity)
		length = capacity - 1;
	str = memory_allocate(HASH_STRING, capacity, 0, MEMORY_PERSISTENT | MEMORY_ZERO_INITIALIZED);
	return (string_t){ str, length };
}

void
string_deallocate(char* str) {
	memory_deallocate(str);
}

string_t
string_clone(const char* str, size_t length) {
	char* clone = memory_allocate(HASH_STRING, length + 1, 0, MEMORY_PERSISTENT);
	if (str)
		memcpy(clone, str, length);
	clone[ length ] = 0;
	return (string_t){ clone, length };
}

string_t
string_clone_string(string_const_t str) {
	return string_clone(STRING_ARGS(str));
}

string_t
string_allocate_format(const char* format, size_t length, ...) {
	ssize_t n;
	size_t capacity, lastcapacity;
	char* buffer;
	va_list list;

	if (!format)
		return (string_t){ 0, 0 };

	capacity = length + 32;
	buffer = memory_allocate(HASH_STRING, capacity, 0, MEMORY_PERSISTENT);

	while (true) {
		va_start(list, length);
		n = vsnprintf(buffer, capacity, format, list);
		va_end(list);

		if ((n > -1) && ((size_t)n < capacity))
			break;

		lastcapacity = capacity;
		if (n > -1)
			capacity = (size_t)n + 1;
		else
			capacity *= 2;

		buffer = memory_reallocate(buffer, capacity, 0, lastcapacity);
	}

	return (string_t){ buffer, (size_t)n };
}

string_t
string_format(char* buffer, size_t capacity, const char* format, size_t format_length, ...) {
	va_list list;
	ssize_t n;

	if (!buffer || !capacity)
		return (string_t){ 0, 0 };
	if (!format) {
		buffer[0] = 0;
		return (string_t){ buffer, 0 };
	}

	va_start(list, format_length);
	n = vsnprintf(buffer, capacity, format, list);
	va_end(list);

	if (n < 0)
		return (string_t){ buffer, 0 };
	if ((size_t)n < capacity)
		return (string_t){ buffer, (size_t)n };
	return (string_t){ buffer, capacity - 1 };
}

string_t
string_allocate_vformat(const char* format, size_t format_length, va_list list) {
	ssize_t n;
	size_t capacity, lastcapacity;
	char* buffer;
	va_list copy_list;

	if (!format)
		return (string_t){ 0, 0 };

	capacity = format_length + 32;
	buffer = memory_allocate(HASH_STRING, capacity, 0, MEMORY_PERSISTENT);

	while (true) {
		va_copy(copy_list, list);
		n = vsnprintf(buffer, capacity, format, copy_list);
		va_end(copy_list);

		if ((n > -1) && ((size_t)n < capacity))
			break;

		lastcapacity = capacity;
		if (n > -1)
			capacity = (size_t)n + 1;
		else
			capacity *= 2;

		buffer = memory_reallocate(buffer, capacity, 0, lastcapacity);
	}

	return (string_t){ buffer, (size_t)n };
}

string_t
string_vformat(char* buffer, size_t capacity, const char* format, size_t format_length, va_list list) {
	ssize_t n;
	va_list copy_list;
	FOUNDATION_UNUSED(format_length);

	if (!buffer || !capacity)
		return (string_t){ 0, 0 };
	if (!format) {
		buffer[0] = 0;
		return (string_t){ buffer, 0 };
	}

	va_copy(copy_list, list);
	n = vsnprintf(buffer, capacity, format, copy_list);
	va_end(copy_list);

	if (n < 0)
		return (string_t){ buffer, 0 };
	if ((size_t)n < capacity)
		return (string_t){ buffer, (size_t)n };
	return (string_t){ buffer, capacity - 1 };
}

size_t
string_length(const char* str) {
	return str ? strlen(str) : 0;
}

hash_t
string_hash(const char* str, size_t length) {
	return (str && length) ? hash(str, length) : HASH_EMPTY_STRING;
}

string_t
string_resize(char* str, size_t length, size_t capacity, size_t new_length, char c) {
	if (length > capacity)
		length = capacity;

	if (!str || (new_length >= capacity)) {
		str = str ? memory_reallocate(str, new_length + 1, 0, capacity) :
		            memory_allocate(HASH_STRING, new_length + 1, 0, MEMORY_PERSISTENT);
	}
	if (length < new_length)
		memset(str + length, c, new_length - length);
	if (str)
		str[ new_length ] = 0;
	return (string_t){ str, new_length };
}

string_t
string_copy(char* dst, size_t capacity, const char* src, size_t length) {
	if (dst && capacity) {
		size_t copy_size;
		if (src) {
			copy_size = length < capacity ? length : capacity - 1;
			memcpy(dst, src, copy_size);
		}
		else {
			copy_size = 0;
		}
		dst[ copy_size ] = 0;
		return (string_t){ dst, copy_size };
	}
	return (string_t){ dst, 0 };
}

string_const_t
string_strip(const char* str, size_t length, const char* delimiters, size_t delim_length) {
	size_t start, end, newlength;

	if (!str || !length)
		return (string_const_t){ str, 0 };

	start = string_find_first_not_of(str, length, delimiters, delim_length, 0);
	end   = string_find_last_not_of(str, length, delimiters, delim_length, length - 1);

	if (start != STRING_NPOS) {
		if (end == STRING_NPOS)
			end = length - 1;
		newlength = end - start + 1;
		return (string_const_t){ str + start, newlength };
	}

	return (string_const_t){ str, 0 };
}

string_t
string_replace(char* str, size_t length, size_t capacity, const char* key, size_t key_length,
               const char* newkey, size_t newkey_length, bool repeat) {
	size_t pos, oldlength, lastpos, replaced, needsize;
	ssize_t lendiff;

	oldlength = length;
	if (length > capacity)
		length = capacity;

	if (!length || !key_length || string_equal(key, key_length, newkey, newkey_length))
		return (string_t){ str, length };

	lastpos = STRING_NPOS;
	lendiff = (ssize_t)newkey_length - (ssize_t)key_length;
	pos = 0;
	replaced = 0;

	while ((pos = string_find_string(str, length, key, key_length, pos)) != STRING_NPOS) {
		if (repeat && (lastpos != STRING_NPOS) && (lendiff > 0) && (pos <= (lastpos + (size_t)lendiff))) {
			//Avoid infinite loop - found position did not move ahead more than
			//newly introduced characters in the remaining part of the string
			pos = lastpos + newkey_length;
			continue;
		}

		++replaced;

		if (lendiff <= 0) {
			//String is reducing or keeping length, just overwrite
			memcpy(str + pos, newkey, newkey_length);
			if (lendiff < 0) {
				memmove(str + pos + newkey_length, str + pos + key_length, length - pos - key_length + 1);
				FOUNDATION_ASSERT(length >= (size_t)(-lendiff));
				length -= (size_t)(-lendiff);
			}
		}
		else {
			needsize = length + (size_t)lendiff + 1;
			if (needsize > capacity) {
				//Best effort
				size_t dest_clamp = pos + newkey_length;
				if (dest_clamp < capacity) {
					size_t size_clamp = length - pos - key_length + 1;
					if (dest_clamp + size_clamp >= capacity)
						size_clamp = capacity - dest_clamp - 1;
					if (size_clamp > 0)
						memmove(str + dest_clamp, str + pos + key_length, size_clamp);
					memcpy(str + pos, newkey, newkey_length);
					length = capacity - 1;
				}
			}
			else {
				memmove(str + pos + newkey_length, str + pos + key_length, length - pos - key_length + 1);
				memcpy(str + pos, newkey, newkey_length);
				length += (size_t)lendiff;
			}
		}

		lastpos = pos;
		if (!repeat)
			pos += newkey_length;
	}

	if (replaced && (length != oldlength))
		str[length] = 0;

	return (string_t){ str, length };
}

static string_t
string_append_fragment(char* str, size_t length, size_t capacity, const char* suffix,
                       size_t suffix_length) {
	size_t total_length;
	if (!suffix_length)
		return (string_t){ str, length };

	total_length = length + suffix_length;
	if (total_length >= capacity) {
		if (length >= capacity)
			length = capacity - 1;
		total_length = capacity ? capacity - 1 : 0;
		suffix_length = capacity - length - 1;
	}

	if (suffix_length)
		memcpy(str + length, suffix, suffix_length);
	if (capacity)
		str[ total_length ] = 0;

	return (string_t){ str, total_length };
}

string_t
string_append(char* str, size_t length, size_t capacity, const char* suffix, size_t suffix_length) {
	return string_append_fragment(str, length, capacity, suffix, suffix_length);
}

string_t
string_append_varg(char* str, size_t length, size_t capacity, const char* suffix,
                   size_t suffix_length, ...) {
	va_list list;
	string_t result = string_append_fragment(str, length, capacity, suffix, suffix_length);
	va_start(list, suffix_length);
	result = string_append_vlist(STRING_ARGS(result), capacity, list);
	va_end(list);
	return result;
}

string_t
string_append_vlist(char* str, size_t length, size_t capacity, va_list list) {
	va_list clist;
	char* ptr;
	size_t psize;
	string_t result = { str, length };

	va_copy(clist, list);
	while (true) {
		ptr = va_arg(clist, void*);
		if (!ptr)
			break;
		psize = va_arg(clist, size_t);
		if (psize)
			result = string_append_fragment(STRING_ARGS(result), capacity, ptr, psize);
	}
	va_end(clist);

	return result;
}

static string_t
string_prepend_fragment(char* str, size_t length, size_t capacity, const char* prefix,
                        size_t prefix_length) {
	size_t total_length, prefix_offset, prefix_mod;
	if (!prefix_length)
		return (string_t){ str, length };

	total_length = length + prefix_length;
	prefix_offset = 0;
	if (total_length >= capacity) {
		if (length >= capacity)
			length = capacity - 1;
		total_length = capacity ? capacity - 1 : 0;
		prefix_mod = capacity - length - 1;
		prefix_offset = prefix_length - prefix_mod;
		prefix_length = prefix_mod;
	}

	if (length && prefix_length)
		memmove(str + prefix_length, str, length);
	if (prefix_length)
		memcpy(str, prefix + prefix_offset, prefix_length);
	if (capacity)
		str[ total_length ] = 0;

	return (string_t){ str, total_length };
}

string_t
string_prepend(char* str, size_t length, size_t capacity, const char* prefix,
               size_t prefix_length) {
	return string_prepend_fragment(str, length, capacity, prefix, prefix_length);
}

string_t
string_prepend_varg(char* str, size_t length, size_t capacity, const char* prefix,
                    size_t prefix_length, ...) {
	va_list list;
	string_t result = string_prepend_fragment(str, length, capacity, prefix, prefix_length);
	va_start(list, prefix_length);
	result = string_prepend_vlist(STRING_ARGS(result), capacity, list);
	va_end(list);
	return result;
}

string_t
string_prepend_vlist(char* str, size_t length, size_t capacity, va_list list) {
	va_list clist;
	char* ptr;
	size_t psize;
	string_t result = { str, length };

	//TODO: Pre-calculate fragment positions and move directly into place to avoid multiple memmoves of same data
	va_copy(clist, list);
	while (true) {
		ptr = va_arg(clist, void*);
		if (!ptr)
			break;
		psize = va_arg(clist, size_t);
		if (psize)
			result = string_prepend_fragment(STRING_ARGS(result), capacity, ptr, psize);
	}
	va_end(clist);

	return result;
}

string_t
string_allocate_concat(const char* prefix, size_t prefix_length, const char* suffix,
                       size_t suffix_length) {
	char* buf = memory_allocate(HASH_STRING, prefix_length + suffix_length + 1, 0, MEMORY_PERSISTENT);
	if (prefix_length)
		memcpy(buf, prefix, prefix_length);
	if (suffix_length)
		memcpy(buf + prefix_length, suffix, suffix_length);
	buf[ prefix_length + suffix_length ] = 0;
	return (string_t){ buf, prefix_length + suffix_length };
}

string_t
string_allocate_concat_varg(const char* prefix, size_t prefix_length, const char* suffix,
                            size_t suffix_length, ...) {
	va_list list;
	size_t length, total_length, psize;
	char* buf;
	void* ptr;

	total_length = prefix_length + suffix_length;
	va_start(list, suffix_length);
	while (true) {
		ptr = va_arg(list, void*);
		if (!ptr)
			break;
		psize = va_arg(list, size_t);
		if (psize)
			total_length += psize;
	}
	va_end(list);

	buf = memory_allocate(HASH_STRING, total_length + 1, 0, MEMORY_PERSISTENT);
	length = 0;
	if (prefix_length) {
		memcpy(buf, prefix, prefix_length);
		length += prefix_length;
	}
	if (suffix_length) {
		memcpy(buf + length, suffix, suffix_length);
		length += suffix_length;
	}
	va_start(list, suffix_length);
	while (true) {
		ptr = va_arg(list, void*);
		if (!ptr)
			break;
		psize = va_arg(list, size_t);
		if (psize) {
			memcpy(buf + length, ptr, psize);
			length += psize;
		}
	}
	va_end(list);

	buf[total_length] = 0;
	return (string_t){ buf, total_length };
}

string_t
string_allocate_concat_vlist(va_list list) {
	va_list clist;
	size_t length, total_length, psize;
	char* buf;
	void* ptr;

	total_length = 0;
	va_copy(clist, list);
	while (true) {
		ptr = va_arg(clist, void*);
		if (!ptr)
			break;
		psize = va_arg(clist, size_t);
		if (psize)
			total_length += psize;
	}
	va_end(clist);

	buf = memory_allocate(HASH_STRING, total_length + 1, 0, MEMORY_PERSISTENT);
	length = 0;
	va_copy(clist, list);
	while (true) {
		ptr = va_arg(clist, void*);
		if (!ptr)
			break;
		psize = va_arg(clist, size_t);
		if (psize) {
			memcpy(buf + length, ptr, psize);
			length += psize;
		}
	}
	va_end(clist);

	buf[total_length] = 0;
	return (string_t){ buf, total_length };
}

string_t
string_concat(char* str, size_t capacity, const char* prefix, size_t prefix_length,
              const char* suffix, size_t suffix_length) {
	string_t result = string_copy(str, capacity, prefix, prefix_length);
	return string_append(STRING_ARGS(result), capacity, suffix, suffix_length);
}

string_t
string_concat_varg(char* str, size_t capacity, const char* prefix, size_t prefix_length,
                   const char* suffix, size_t suffix_length, ...) {
	va_list list;
	string_t result = string_copy(str, capacity, prefix, prefix_length);
	result = string_append(STRING_ARGS(result), capacity, suffix, suffix_length);
	va_start(list, suffix_length);
	result = string_append_vlist(STRING_ARGS(result), capacity, list);
	va_end(list);
	return result;
}

string_t
string_concat_vlist(char* str, size_t capacity, va_list list) {
	va_list clist;
	void* ptr;
	size_t psize;
	string_t result = { str, 0 };
	va_copy(clist, list);
	while (true) {
		ptr = va_arg(clist, void*);
		if (!ptr)
			break;
		psize = va_arg(clist, size_t);
		if (psize)
			result = string_append_fragment(STRING_ARGS(result), capacity, ptr, psize);
	}
	va_end(clist);

	return result;
}

void
string_split(const char* str, size_t length, const char* separators, size_t sep_length,
             string_const_t* left, string_const_t* right, bool allowempty) {
	size_t start, delim;

	start = (allowempty ? 0 : string_find_first_not_of(str, length, separators, sep_length, 0));
	if (start == STRING_NPOS) {
		if (left)
			*left = string_const(str, 0);
		if (right)
			*right = string_const(str, 0);
		return;
	}

	delim = string_find_first_of(str, length, separators, sep_length, start);
	if (delim != STRING_NPOS) {
		if (left)
			*left = string_const(str + start, delim - start);
		if (right) {
			delim = (allowempty ? (delim + 1) : string_find_first_not_of(str, length, separators, sep_length,
			         delim));
			if (delim != STRING_NPOS)
				*right = string_const(str + delim, length - delim);
			else
				*right = string_const(str, 0);
		}
	}
	else {
		if (left)
			*left = string_const(str + start, length - start);
		if (right)
			*right = string_const(str, 0);
	}
}

string_const_t
string_substr(const char* str, size_t length, size_t offset, size_t sub_length) {
	if (offset < length) {
		size_t end = offset + sub_length;
		if ((end < length) && (sub_length < length))
			return (string_const_t){ str + offset, sub_length };
		return (string_const_t){ str + offset, length - offset };
	}
	return string_null();
}

size_t
string_find(const char* str, size_t length, char c, size_t offset) {
	const void* found;
	if (offset >= length)
		return STRING_NPOS;
	found = memchr(str + offset, c, length - offset);
	if (found)
		return (size_t)pointer_diff(found, str);
	return STRING_NPOS;
}

size_t
string_find_string(const char* str, size_t length, const char* key, size_t key_length,
                   size_t offset) {
	const char* found;
	char keychar;
	size_t last_offset;
	if (!key_length)
		return offset;
	if ((key_length > length) || (offset > (length - key_length)))
		return STRING_NPOS;

	last_offset = length - key_length;

	do {
		keychar = *key;
		found = memchr(str + offset, keychar, 1 + last_offset - offset);
		if (!found)
			break;

		if (memcmp(found, key, key_length) == 0)
			return (size_t)pointer_diff(found, str);

		offset = 1 + (size_t)pointer_diff(found, str);

	}
	while (offset <= last_offset);

	return STRING_NPOS;
}

size_t
string_rfind(const char* str, size_t length, char c, size_t offset) {
	if (offset >= length)
		offset = length - 1;

	while (offset != STRING_NPOS){ //Wrap-around terminates
		if (c == str[ offset ])
			return offset;
		--offset;
	}

	return STRING_NPOS;
}

size_t
string_rfind_string(const char* str, size_t length, const char* key, size_t key_length,
                    size_t offset) {
	if (key_length > length)
		return STRING_NPOS;
	if (!key_length)
		return offset > length ? length : offset;

	if (offset >= length - key_length)
		offset = length - key_length;

	while (offset != STRING_NPOS){ //Wrap-around terminates
		if (memcmp(str + offset, key, key_length) == 0)
			return offset;
		--offset;
	}
	return STRING_NPOS;
}

size_t
string_find_first_of(const char* str, size_t length, const char* tokens, size_t token_length,
                     size_t offset) {
	if (!token_length || (offset >= length))
		return STRING_NPOS;

	while (offset < length) {
		if (string_find(tokens, token_length, str[ offset ], 0) != STRING_NPOS)
			return offset;
		++offset;
	}
	return STRING_NPOS;
}

size_t
string_find_last_of(const char* str, size_t length, const char* tokens, size_t token_length,
                    size_t offset) {
	if (!token_length)
		return STRING_NPOS;
	if (offset >= length)
		offset = length - 1;

	while (offset != STRING_NPOS){ //Wrap-around terminates
		if (string_find(tokens, token_length, str[ offset ], 0) != STRING_NPOS)
			return offset;
		--offset;
	}

	return STRING_NPOS;
}

size_t
string_find_first_not_of(const char* str, size_t length, const char* tokens, size_t token_length,
                         size_t offset) {
	if (offset >= length)
		return STRING_NPOS;
	if (!token_length)
		return offset;

	while (offset < length) {
		if (string_find(tokens, token_length, str[ offset ], 0) == STRING_NPOS)
			return offset;
		++offset;
	}
	return STRING_NPOS;
}

size_t
string_find_last_not_of(const char* str, size_t length, const char* tokens, size_t token_length,
                        size_t offset) {
	if (offset >= length)
		offset = length - 1;
	if (!token_length)
		return offset;

	while (offset != STRING_NPOS){ //Wrap-around terminates
		if (string_find(tokens, token_length, str[ offset ], 0) == STRING_NPOS)
			return offset;
		--offset;
	}

	return STRING_NPOS;
}

bool
string_ends_with(const char* str, size_t length, const char* suffix, size_t suffix_length) {
	if (length < suffix_length)
		return false;
	return (memcmp(str + (length - suffix_length), suffix, suffix_length) == 0);
}

bool
string_equal(const char* rhs, size_t rhs_length, const char* lhs, size_t lhs_length) {
	if (rhs && lhs)
		return (rhs_length == lhs_length) && (!rhs_length || (memcmp(rhs, lhs, rhs_length) == 0));
	return (!rhs_length && !lhs_length);
}

<<<<<<< HEAD
bool
string_equal_substr(const char* rhs, size_t rhs_length, size_t rhs_offset, const char* lhs,
                    size_t lhs_length, size_t lhs_offset) {
	size_t rhs_remain = (rhs_offset < rhs_length) ? (rhs_length - rhs_offset) : 0;
	size_t lhs_remain = (lhs_offset < lhs_length) ? (lhs_length - lhs_offset) : 0;
	return string_equal(rhs + rhs_offset, rhs_remain, lhs + lhs_offset, lhs_remain);
}

bool
string_match_pattern(const char* element, size_t element_length, const char* pattern,
                     size_t pattern_length) {
	if (!pattern_length || ((*pattern == '*') && (pattern_length == 1)))
=======

bool string_equal_nocase( const char* rhs, const char* lhs )
{
#if FOUNDATION_PLATFORM_WINDOWS
	return ( rhs == lhs ) || ( rhs && lhs && ( _stricmp( rhs, lhs ) == 0 ) ) || ( !rhs && lhs && lhs[0] == 0 ) || ( rhs && !lhs && rhs[0] == 0 );
#else
	return ( rhs == lhs ) || ( rhs && lhs && ( strcasecmp( rhs, lhs ) == 0 ) ) || ( !rhs && lhs && lhs[0] == 0 ) || ( rhs && !lhs && rhs[0] == 0 );
#endif
}


bool string_equal_substr( const char* rhs, const char* lhs, unsigned int len )
{
	return ( rhs == lhs ) || ( rhs && lhs && ( strncmp( rhs, lhs, len ) == 0 ) ) || ( !rhs && lhs && ( !len || lhs[0] == 0 ) ) || ( rhs && !lhs && ( !len || rhs[0] == 0 ) );
}


bool string_equal_substr_nocase( const char* rhs, const char* lhs, unsigned int len )
{
#if FOUNDATION_PLATFORM_WINDOWS
	return ( rhs == lhs ) || ( rhs && lhs && ( _strnicmp( rhs, lhs, len ) == 0 ) ) || ( !rhs && lhs && ( !len || lhs[0] == 0 ) ) || ( rhs && !lhs && ( !len || rhs[0] == 0 ) );
#else
	return ( rhs == lhs ) || ( rhs && lhs && ( strncasecmp( rhs, lhs, len ) == 0 ) ) || ( !rhs && lhs && ( !len || lhs[0] == 0 ) ) || ( rhs && !lhs && ( !len || rhs[0] == 0 ) );
#endif
}


bool string_match_pattern( const char* element, const char* pattern )
{
	if( ( *pattern == '*') && !pattern[1] )
>>>>>>> 8f9acf7d
		return true;
	else if (!element_length && pattern_length)
		return false;
	else if (!element_length)
		return true;

	if (*pattern == '*') {
		if (string_match_pattern(element, element_length, pattern + 1, pattern_length - 1))
			return true;
		return string_match_pattern(element + 1, element_length - 1, pattern, pattern_length);
	}
	else if (*pattern == '?')
		return string_match_pattern(element + 1, element_length - 1, pattern + 1, pattern_length - 1);
	else if (*element == *pattern)
		return string_match_pattern(element + 1, element_length - 1, pattern + 1, pattern_length - 1);

	return false;
}

size_t
string_explode(const char* str, size_t length, const char* delimiters, size_t delim_length,
               string_const_t* arr, size_t arrsize, bool allow_empty) {
	size_t token;
	size_t end;
	size_t count = 0;

	if (!length || !arrsize)
		return 0;

	if (!delim_length) {
		arr[count++] = string_const(str, length);
		return count;
	}

	token = 0;
	end   = 0;

	while ((end < length) && (count < arrsize)) {
		if (!allow_empty)
			token = string_find_first_not_of(str, length, delimiters, delim_length, end);
		end = string_find_first_of(str, length, delimiters, delim_length, token);

		if (token != STRING_NPOS)
			arr[count++] = string_const(str + token, (end != STRING_NPOS) ? (end - token) : (length - token));
		if (allow_empty)
			token = end + 1;
	}

	return count;
}

string_t
string_merge(char* dst, size_t capacity, const string_const_t* array, size_t num,
             const char* delimiter, size_t delim_length) {
	string_t result;
	size_t i, limit;

	if (!num || !capacity)
		return (string_t){ 0, 0 };

	--capacity;
	result.str = dst;
	result.length = 0;
	for (i = 0; i < (num - 1); ++i) {
		limit = capacity - result.length;
		if (array[i].length < limit)
			limit = array[i].length;
		if (limit)
			memcpy(result.str + result.length, array[i].str, limit);
		result.length += limit;

		limit = capacity - result.length;
		if (delim_length < limit)
			limit = delim_length;
		if (limit)
			memcpy(result.str + result.length, delimiter, limit);
		result.length += limit;
	}

	limit = capacity - result.length;
	if (array[i].length < limit)
		limit = array[i].length;
	if (limit)
		memcpy(result.str + result.length, array[i].str, limit);
	result.length += limit;
	result.str[result.length] = 0;

	return result;
}

string_t
string_merge_varg(char* dst, size_t capacity, const char* delimiter, size_t delim_length,
                  const char* str, size_t length, ...) {
	va_list list;
	string_t result;
	size_t prelimit, premerge;

	if (!capacity)
		return (string_t){ 0, 0 };

	result = string_copy(dst, capacity, str, length);
	if (result.length >= capacity - 1)
		return result;

	prelimit = result.length;
	result = string_append(STRING_ARGS(result), capacity, delimiter, delim_length);

	va_start(list, length);
	premerge = result.length;
	result = string_merge_vlist(result.str + result.length, capacity - result.length, delimiter,
	                            delim_length, list);
	va_end(list);

	if (result.length == premerge) {
		result.length = prelimit;
		result.str[result.length] = 0;
	}

	return result;
}

string_t
string_merge_vlist(char* dst, size_t capacity, const char* delimiter, size_t delim_length,
                   va_list list) {
	va_list clist;
	string_t result;
	size_t i, limit, psize;
	void* ptr;

	if (!capacity)
		return (string_t){ 0, 0 };

	--capacity;
	result.str = dst;
	result.length = 0;
	i = 0;
	va_copy(clist, list);
	while (true) {
		ptr = va_arg(clist, void*);
		if (!ptr)
			break;
		psize = va_arg(clist, size_t);

		if (i > 0) {
			limit = capacity - result.length;
			if (delim_length < limit)
				limit = delim_length;
			if (!limit)
				break;
			memcpy(result.str + result.length, delimiter, limit);
			result.length += limit;
		}

		limit = capacity - result.length;
		if (psize < limit)
			limit = psize;
		if (!limit)
			break;
		memcpy(result.str + result.length, ptr, limit);
		result.length += limit;

		++i;
	}
	result.str[result.length] = 0;

	return result;
}

void
string_array_deallocate_elements(string_t* array) {
	size_t i, size = array_size(array);
	for (i = 0; i < size; ++i)
		string_deallocate(array[i].str);
}

ssize_t
string_array_find(const string_const_t* array, size_t haystack_size, const char* needle,
                  size_t needle_length) {
	size_t i;
	for (i = 0; i < haystack_size; ++i, ++array) {
		if (string_equal(array->str, array->length, needle, needle_length))
			return (ssize_t)i;
	}
	return -1;
}

#define get_bit_mask( numbits ) ( ( 1U << (numbits) ) - 1 )

static size_t
get_num_bytes_utf8(uint8_t lead) {
	if ((lead & 0xFC) == 0xF8) return 5;
	else if ((lead & 0xF8) == 0xF0) return 4;
	else if ((lead & 0xF0) == 0xE0) return 3;
	else if ((lead & 0xE0) == 0xC0) return 2;
	else return 1;
}

static size_t
get_num_bytes_as_utf8(uint32_t val) {
	if (val >= 0x04000000) return 6;
	else if (val >= 0x00200000) return 5;
	else if (val >= 0x00010000) return 4;
	else if (val >= 0x00000800) return 3;
	else if (val >= 0x00000080) return 2;
	return 1;
}

static size_t
encode_utf8(char* str, uint32_t val) {
	size_t num, j;

	if (val < 0x80) {
		*str = (char)val;
		return 1;
	}

	//Get number of _extra_ bytes
	num = get_num_bytes_as_utf8(val) - 1;

	*str++ = (char)((0x80U | (get_bit_mask(num) << (7 - num))) | ((val >> (6 * num)) & get_bit_mask(
	                  6U - num)));
	for (j = 1; j <= num; ++j)
		*str++ = (char)(0x80U | ((val >> (6 * (num - j))) & 0x3F));

	return num + 1;
}

uint32_t
string_glyph(const char* str, size_t length, size_t offset, size_t* consumed) {
	uint32_t glyph = 0;
	size_t num, j;
	const char* cur;

	if (offset >= length) {
		if (consumed)
			*consumed = 0;
		return 0;
	}

	cur = str + offset;
	if (!(*cur & 0x80)) {
		glyph = (uint32_t) * cur++;
		if (consumed)
			*consumed = 1;
	}
	else {
		//Convert through UTF-32
		num = get_num_bytes_utf8((uint8_t)(*cur)) - 1;   //Subtract one to get number of _extra_ bytes
		glyph = ((uint32_t)(*cur) & get_bit_mask(6 - num)) << (6 * num);
		++cur;
		for (j = 1; j <= num; ++j, ++cur)
			glyph |= ((uint32_t)(*cur) & 0x3F) << (6 * (num - j));
		if (consumed)
			*consumed = num + 1;
	}
	return glyph;
}

size_t
string_glyphs(const char* str, size_t length) {
	size_t offset = 0;
	size_t num = 0;
	while (offset < length) {
		++num;
		offset += get_num_bytes_utf8((uint8_t)str[offset]);
	}
	return num;
}

wchar_t*
wstring_allocate_from_string(const char* cstr, size_t length) {
	wchar_t* buffer;
	wchar_t* dest;
	size_t num_chars, num_bytes, i, j;
	uint32_t glyph;
	const char* cur;

	if (!cstr || !length) {
		buffer = memory_allocate(HASH_STRING, sizeof(wchar_t), 0,
		                         MEMORY_PERSISTENT | MEMORY_ZERO_INITIALIZED);
		return buffer;
	}

	//Count number of wchar_t needed to represent string
	num_chars = 0;
	cur = cstr;
	for (i = 0; i < length;) {
		num_bytes = get_num_bytes_utf8((uint8_t)(*cur));
#if FOUNDATION_SIZE_WCHAR == 2
		if (num_bytes >= 4)
			num_chars += 2; // final glyph > 0xFFFF
		else
			++num_chars;
#else
		++num_chars; //wchar_t == UTF-32
#endif
		cur += num_bytes;
		i += num_bytes;
	}

	buffer = memory_allocate(HASH_STRING, sizeof(wchar_t) * (num_chars + 1), 0,
	                         MEMORY_PERSISTENT | MEMORY_ZERO_INITIALIZED);

	dest = buffer;
	cur = cstr;
	for (i = 0; i < length; ++i) {
		if (!(*cur & 0x80))
			*dest++ = *cur++;
		else {
			//Convert through UTF-32
			num_bytes = get_num_bytes_utf8((uint8_t)(*cur)) - 1;   //Subtract one to get number of _extra_ bytes
			glyph = ((uint32_t)(*cur) & get_bit_mask(6 - num_bytes)) << (6 * num_bytes);
			++cur;
			for (j = 1; j <= num_bytes; ++j, ++cur)
				glyph |= ((uint32_t)(*cur) & 0x3F) << (6 * (num_bytes - j));
			if (sizeof(wchar_t) == 2) {
				FOUNDATION_ASSERT((glyph < 0xD800) || (glyph > 0xDFFF));
				FOUNDATION_ASSERT(glyph <= 0x10FFFF);
				if ((glyph < 0xD800) || (glyph > 0xDFFF)) {
					if (glyph <= 0xFFFF)
						*dest++ = (uint16_t)glyph;
					else if (glyph <= 0x10FFFF) {
						uint32_t val = glyph - 0x10000;
						*dest++ = 0xD800 | ((val >> 10) & 0x3FF);
						*dest++ = 0xDC00 | (val         & 0x3FF);
					}
				}
			}
			else {
				*dest++ = (wchar_t)glyph;
			}
			i += num_bytes;
		}
	}

	*dest = 0;

	return buffer;
}

void
wstring_from_string(wchar_t* dest, size_t capacity, const char* source, size_t length) {
	size_t i, j, num;
	uint32_t glyph;
	wchar_t* last = (dest + capacity) - 1;
	const char* cur = source;

	if (!capacity)
		return;

	for (i = 0; (i < length) && (dest < last); ++i) {
		if (!(*cur & 0x80))
			*dest++ = *cur++;
		else {
			//Convert through UTF-32
			num = get_num_bytes_utf8((uint8_t)(*cur)) - 1;   //Subtract one to get number of _extra_ bytes
			if (i + num + 1 >= length)
				break;
			glyph = ((uint32_t)(*cur) & get_bit_mask(6 - num)) << (6 * num);
			++cur;
			for (j = 1; j <= num; ++j, ++cur)
				glyph |= ((uint32_t)(*cur) & 0x3F) << (6 * (num - j));
#if FOUNDATION_SIZE_WCHAR == 2
			FOUNDATION_ASSERT((glyph < 0xD800) || (glyph > 0xDFFF));
			FOUNDATION_ASSERT(glyph <= 0x10FFFF);
			if ((glyph < 0xD800) || (glyph > 0xDFFF)) {
				if (glyph <= 0xFFFF)
					*dest++ = (uint16_t)glyph;
				else if (glyph <= 0x10FFFF) {
					uint32_t val = glyph - 0x10000;
					if (dest < (last - 1)) {
						*dest++ = 0xD800 | ((val >> 10) & 0x3FF);
						*dest++ = 0xDC00 | (val         & 0x3FF);
					}
					else
						break;
				}
			}
#else
			*dest++ = (wchar_t)glyph;
#endif
			i += num;
		}
	}

	*dest = 0;
}

void
wstring_deallocate(wchar_t* str) {
	memory_deallocate(str);
}

size_t
wstring_length(const wchar_t* str) {
	return wcslen(str);
}

bool
wstring_equal(const wchar_t* lhs, const wchar_t* rhs) {
	return wcscmp(lhs, rhs) == 0;
}

string_t
string_allocate_from_wstring(const wchar_t* str, size_t length) {
#if FOUNDATION_SIZE_WCHAR == 2
	return string_allocate_from_utf16((const uint16_t*)str, length);
#else
	return string_allocate_from_utf32((const uint32_t*)str, length);
#endif
}

string_t
string_allocate_from_utf16(const uint16_t* str, size_t length) {
	bool swap;
	char* buf;
	size_t i, curlen;
	uint32_t glyph, lval;

	curlen = 0;

	swap = false;
	for (i = 0; i < length; ++i) {
		glyph = str[i];
		if ((glyph == 0xFFFE) || (glyph == 0xFEFF)) {
			swap = (glyph != 0xFEFF);
			continue; //BOM
		}
		if (swap)
			glyph = byteorder_swap16((uint16_t)glyph);
		if ((glyph >= 0xD800) && (glyph <= 0xDFFF)) {
			++i;
			lval = str[i];
			if (swap)
				lval = byteorder_swap16((uint16_t)lval);
			glyph = ((((glyph & 0x3FF) << 10) | (lval & 0x3FF)) + 0x10000);
		}

		curlen += get_num_bytes_as_utf8(glyph);
	}

	buf = memory_allocate(HASH_STRING, (curlen + 1), 0, MEMORY_PERSISTENT | MEMORY_ZERO_INITIALIZED);

	string_convert_utf16(buf, curlen + 1, str, length);

	return (string_t){ buf, curlen };
}

string_t
string_allocate_from_utf32(const uint32_t* str, size_t length) {
	bool swap;
	char* buf;
	size_t i, curlen;
	uint32_t glyph;

	curlen = 0;

	swap = false;
	for (i = 0; i < length; ++i) {
		glyph = str[i];
		if ((glyph == 0x0000FEFF) || (glyph == 0xFFFE0000)) {
			swap = (glyph != 0x0000FEFF);
			continue; //BOM
		}
		if (swap)
			glyph = byteorder_swap32(glyph);
		curlen += get_num_bytes_as_utf8(glyph);
	}

	buf = memory_allocate(HASH_STRING, (curlen + 1), 0, MEMORY_PERSISTENT | MEMORY_ZERO_INITIALIZED);

	string_convert_utf32(buf, curlen + 1, str, length);

	return (string_t){ buf, curlen };
}

string_t
string_convert_utf16(char* dst, size_t capacity, const uint16_t* src, size_t length) {
	bool swap = false;
	uint32_t glyph, lval;
	size_t curlen = 0, numbytes = 0;
	size_t i;

	for (i = 0; (i < length) && (curlen < capacity); ++i) {
		//Convert through full UTF-32
		glyph = src[i];
		if ((glyph == 0xFFFE) || (glyph == 0xFEFF)) {
			swap = (glyph != 0xFEFF);
			continue; //BOM
		}
		if (swap)
			glyph = byteorder_swap16((uint16_t)glyph);
		if ((glyph >= 0xD800) && (glyph <= 0xDFFF)) {
			++i;
			lval = src[i];
			if (swap)
				lval = byteorder_swap16((uint16_t)lval);
			glyph = ((((glyph & 0x3FF) << 10) | (lval & 0x3FF)) + 0x10000);
		}

		numbytes = get_num_bytes_as_utf8(glyph);
		if ((curlen + numbytes) < capacity)
			curlen += encode_utf8(dst + curlen, glyph);
	}

	dst[curlen] = 0;
	return (string_t){dst, curlen};
}

string_t
string_convert_utf32(char* dst, size_t capacity, const uint32_t* src, size_t length) {
	bool swap = false;
	uint32_t glyph;
	size_t curlen = 0, numbytes = 0;
	size_t i;

	swap = false;
	for (i = 0; (i < length) && (curlen < capacity); ++i) {
		glyph = src[i];
		if ((glyph == 0x0000FEFF) || (glyph == 0xFFFE0000)) {
			swap = (glyph != 0x0000FEFF);
			continue; //BOM
		}
		if (swap)
			glyph = byteorder_swap32(glyph);

		numbytes = get_num_bytes_as_utf8(glyph);
		if ((curlen + numbytes) < capacity)
			curlen += encode_utf8(dst + curlen, glyph);
	}

	dst[curlen] = 0;
	return (string_t){dst, curlen};
}

#define THREAD_BUFFER_SIZE BUILD_MAX_PATHLEN
FOUNDATION_DECLARE_THREAD_LOCAL_ARRAY(char, convert_buffer, THREAD_BUFFER_SIZE)

string_t
string_from_int(char* buffer, size_t capacity, int64_t val, unsigned int width, char fill) {
	int len = snprintf(buffer, capacity, "%" PRId64, val);
	if ((len < 0) || !capacity) {
		if (capacity)
			buffer[0] = 0;
		return (string_t){ buffer, 0 };
	}
	if ((size_t)len >= capacity) {
		buffer[ capacity - 1 ] = 0;
		return (string_t){ buffer, capacity - 1 };
	}
	if ((unsigned int)len < width) {
		size_t diff = (size_t)width - (size_t)len;
		memmove(buffer + diff, buffer, (size_t)len + 1);
		memset(buffer, fill, diff);
		return (string_t){ buffer, width };
	}
	return (string_t){ buffer, (size_t)len };
}

string_const_t
string_from_int_static(int64_t val, unsigned int width, char fill) {
	return string_to_const(string_from_int(get_thread_convert_buffer(), THREAD_BUFFER_SIZE, val, width,
	                                       fill));
}

string_t
string_from_uint(char* buffer, size_t capacity, uint64_t val, bool hex, unsigned int width, char fill) {
	int len = snprintf(buffer, capacity, hex ? "%" PRIx64 : "%" PRIu64, val);
	if ((len < 0) || !capacity) {
		if (capacity)
			buffer[0] = 0;
		return (string_t){ buffer, 0 };
	}
	if ((size_t)len >= capacity) {
		buffer[ capacity - 1 ] = 0;
		return (string_t){ buffer, capacity - 1 };
	}
	if ((unsigned int)len < width) {
		size_t diff = (size_t)width - (size_t)len;
		memmove(buffer + diff, buffer, (size_t)len + 1);
		memset(buffer, fill, diff);
		return (string_t){ buffer, width };
	}
	return (string_t){ buffer, (size_t)len };
}

string_const_t
string_from_uint_static(uint64_t val, bool hex, unsigned int width, char fill) {
	return string_to_const(string_from_uint(get_thread_convert_buffer(), THREAD_BUFFER_SIZE, val, hex,
	                                        width, fill));
}

string_t
string_from_uint128(char* buffer, size_t capacity, const uint128_t val) {
	int len = snprintf(buffer, capacity, "%016" PRIx64 "%016" PRIx64, val.word[0], val.word[1]);
	if ((len < 0) || !capacity) {
		if (capacity)
			buffer[0] = 0;
		return (string_t){ buffer, 0 };
	}
	if ((size_t)len >= capacity) {
		buffer[ capacity - 1 ] = 0;
		return (string_t){ buffer, capacity - 1 };
	}
	return (string_t){ buffer, (size_t)len };
}

string_const_t
string_from_uint128_static(const uint128_t val) {
	return string_to_const(string_from_uint128(get_thread_convert_buffer(), THREAD_BUFFER_SIZE, val));
}

string_t
string_from_real(char* buffer, size_t capacity, real val, unsigned int precision, unsigned int width,
                 char fill) {
	int len;
	unsigned int ulen;
	size_t end;
#if FOUNDATION_SIZE_REAL == 8
	if (precision)
		len = snprintf(buffer, capacity, "%.*lf", precision, val);
	else
		len = snprintf(buffer, capacity, "%.16lf", val);
#else
	if (precision)
		len = snprintf(buffer, capacity, "%.*f", precision, val);
	else
		len = snprintf(buffer, capacity, "%.7f", val);
#endif
	if ((len < 0) || !capacity) {
		if (capacity)
			buffer[0] = 0;
		return (string_t){ buffer, 0 };
	}

	ulen = (unsigned int)len;
	if (ulen >= capacity) {
		buffer[ capacity - 1 ] = 0;
		return (string_t){ buffer, capacity - 1 };
	}

	end = string_find_last_not_of(buffer, ulen, STRING_CONST("0"), STRING_NPOS);
	if (end != STRING_NPOS) {
		if (buffer[ end ] == '.')
			--end;
		if (end != (ulen - 1)) {
			++end;
			ulen = (unsigned int)end;
			buffer[ end ] = 0;
		}
	}

	if (ulen < width) {
		memmove(buffer + (width - ulen), buffer, ulen + 1);
		memset(buffer, fill, width - ulen);
		ulen = width;
	}

	//Some cleanups
	if (string_equal(buffer, ulen, "-0", 2)) {
		buffer[0] = '0';
		buffer[1] = 0;
		ulen = 1;
	}

	return (string_t){ buffer, ulen };
}

string_const_t
string_from_real_static(real val, unsigned int precision, unsigned int width, char fill) {
	return string_to_const(string_from_real(get_thread_convert_buffer(), THREAD_BUFFER_SIZE, val,
	                                        precision, width, fill));
}

string_t
string_from_time(char* buffer, size_t capacity, tick_t t) {
	if (!capacity || !buffer)
		return (string_t){ buffer, 0 };
#if FOUNDATION_PLATFORM_WINDOWS
	{
		time_t timet = t / 1000ULL;
		if (_ctime64_s(buffer, capacity, &timet) != 0) {
			buffer[0] = 0;
			capacity = 0;
		}
		else {
			buffer[24] = 0;
			capacity = 24;
		}
	}
	return (string_t){ buffer, capacity };
#elif FOUNDATION_PLATFORM_ANDROID
	time_t ts = t / 1000ULL;
	char* tstr = ctime(&ts);
	if (!tstr) {
		buffer[0] = 0;
		return (string_t){ buffer, 0 };
	}
	return string_copy(buffer, capacity, tstr, 24);
#elif FOUNDATION_PLATFORM_POSIX || FOUNDATION_PLATFORM_PNACL
	time_t ts = (time_t)(t / 1000LL);
	char* tstr = (capacity >= 26) ? ctime_r(&ts, buffer) : 0;
	if (!tstr) {
		buffer[0] = 0;
		return (string_t){ buffer, 0 };
	}
	buffer[24] = 0;
	return (string_t){ buffer, 24 };
#else
# error Not implemented
#endif
}

string_const_t
string_from_time_static(tick_t t) {
	return string_to_const(string_from_time(get_thread_convert_buffer(), THREAD_BUFFER_SIZE, t));
}

string_const_t
string_from_uuid_static(const uuid_t val) {
	return string_to_const(string_from_uuid(get_thread_convert_buffer(), THREAD_BUFFER_SIZE, val));
}

string_t
string_from_version(char* buffer, size_t capacity, const version_t version) {
	int len;
	if (version.sub.control)
		len = snprintf(buffer, capacity, "%u.%u.%u-%u-%x", (uint32_t)version.sub.major,
		               (uint32_t)version.sub.minor, version.sub.revision, version.sub.build, version.sub.control);
	else if (version.sub.build)
		len = snprintf(buffer, capacity, "%u.%u.%u-%u", (uint32_t)version.sub.major,
		               (uint32_t)version.sub.minor, version.sub.revision, version.sub.build);
	else
		len = snprintf(buffer, capacity, "%u.%u.%u", (uint32_t)version.sub.major, (uint32_t)version.sub.minor,
		               version.sub.revision);
	if ((len < 0) || !capacity) {
		if (capacity)
			buffer[0] = 0;
		return (string_t){ buffer, 0 };
	}
	if ((size_t)len >= capacity) {
		buffer[ capacity - 1 ] = 0;
		return (string_t){ buffer, capacity - 1 };
	}
	return (string_t){ buffer, (size_t)len };
}

string_const_t
string_from_version_static(const version_t version) {
	return string_to_const(string_from_version(get_thread_convert_buffer(), THREAD_BUFFER_SIZE,
	                                           version));
}

int
string_to_int(const char* val, size_t length) {
	int ret = 0;
	char buf[16];
	if (val && length) {
		string_copy(buf, 16, val, length);
		sscanf(buf, "%d", &ret);
	}
	return ret;
}

unsigned int
string_to_uint(const char* val, size_t length, bool hex) {
	unsigned int ret = 0;
	char buf[16];
	if (val && length) {
		string_copy(buf, 16, val, length);
		sscanf(buf, hex ? "%x" : "%u", &ret);
	}
	return ret;
}

int64_t
string_to_int64(const char* val, size_t length) {
	int64_t ret = 0;
	char buf[32];
	if (val && length) {
		string_copy(buf, 32, val, length);
		sscanf(buf, "%" PRId64, &ret);
	}
	return ret;
}

uint64_t
string_to_uint64(const char* val, size_t length, bool hex) {
	uint64_t ret = 0;
	char buf[32];
	if (val && length) {
		string_copy(buf, 32, val, length);
		sscanf(buf, hex ? "%" PRIx64 : "%" PRIu64, &ret);
	}
	return ret;
}

uint128_t
string_to_uint128(const char* val, size_t length) {
	uint128_t ret = uint128_null();
	char buf[64];
	if (val && length) {
		string_copy(buf, 64, val, length);
		sscanf(val, "%016" PRIx64 "%016" PRIx64, &ret.word[0], &ret.word[1]);
	}
	return ret;
}

float32_t
string_to_float32(const char* val, size_t length) {
	float32_t ret = 0.0f;
	char buf[32];
	if (val && length) {
		string_copy(buf, 32, val, length);
		sscanf(val, "%f", &ret);
	}
	return ret;
}

float64_t
string_to_float64(const char* val, size_t length) {
	float64_t ret = 0.0;
	char buf[64];
	if (val && length) {
		string_copy(buf, 64, val, length);
		sscanf(val, "%lf", &ret);
	}
	return ret;
}

real
string_to_real(const char* val, size_t length) {
	real ret = 0.0f;
	char buf[64];
	if (val && length) {
		string_copy(buf, 64, val, length);
		sscanf(val, "%" PRIREAL, &ret);
	}
	return ret;
}

version_t
string_to_version(const char* val, size_t length) {
	//%u.%u.%u-%u.%u
	uint32_t num[5];
	size_t i;
	char buf[64];
	if (val && length) {
		char* loop = buf;
		string_copy(buf, 32, val, length);
		for (i = 0; i < 5; ++i) {
			num[i] = 0;
			if (*loop) {
				sscanf(loop, i < 4 ? "%u" : "%x", num + i);
				while (*loop && ((*loop >= '0') && (*loop < '9'))) loop++;
				while (*loop && ((*loop  < '0') || (*loop > '9'))) loop++;
			}
		}
	}
	return version_make(num[0], num[1], num[2], num[3], num[4]);
}

string_t
string_thread_buffer(void) {
	return (string_t){ get_thread_convert_buffer(), THREAD_BUFFER_SIZE };
}<|MERGE_RESOLUTION|>--- conflicted
+++ resolved
@@ -772,7 +772,16 @@
 	return (!rhs_length && !lhs_length);
 }
 
-<<<<<<< HEAD
+bool
+string_equal_nocase(const char* rhs, size_t rhs_length, const char* lhs, size_t lhs_length) {
+#if FOUNDATION_PLATFORM_WINDOWS
+#  define strncasecmp _strnicmp
+#endif
+	if (rhs && lhs)
+		return (rhs_length == lhs_length) && (!rhs_length || (strncasecmp(rhs, lhs, rhs_length) == 0));
+	return (!rhs_length && !lhs_length);
+}
+
 bool
 string_equal_substr(const char* rhs, size_t rhs_length, size_t rhs_offset, const char* lhs,
                     size_t lhs_length, size_t lhs_offset) {
@@ -782,41 +791,17 @@
 }
 
 bool
+string_equal_substr_nocase(const char* rhs, size_t rhs_length, size_t rhs_offset, const char* lhs,
+                    size_t lhs_length, size_t lhs_offset) {
+	size_t rhs_remain = (rhs_offset < rhs_length) ? (rhs_length - rhs_offset) : 0;
+	size_t lhs_remain = (lhs_offset < lhs_length) ? (lhs_length - lhs_offset) : 0;
+	return string_equal_nocase(rhs + rhs_offset, rhs_remain, lhs + lhs_offset, lhs_remain);
+}
+
+bool
 string_match_pattern(const char* element, size_t element_length, const char* pattern,
                      size_t pattern_length) {
 	if (!pattern_length || ((*pattern == '*') && (pattern_length == 1)))
-=======
-
-bool string_equal_nocase( const char* rhs, const char* lhs )
-{
-#if FOUNDATION_PLATFORM_WINDOWS
-	return ( rhs == lhs ) || ( rhs && lhs && ( _stricmp( rhs, lhs ) == 0 ) ) || ( !rhs && lhs && lhs[0] == 0 ) || ( rhs && !lhs && rhs[0] == 0 );
-#else
-	return ( rhs == lhs ) || ( rhs && lhs && ( strcasecmp( rhs, lhs ) == 0 ) ) || ( !rhs && lhs && lhs[0] == 0 ) || ( rhs && !lhs && rhs[0] == 0 );
-#endif
-}
-
-
-bool string_equal_substr( const char* rhs, const char* lhs, unsigned int len )
-{
-	return ( rhs == lhs ) || ( rhs && lhs && ( strncmp( rhs, lhs, len ) == 0 ) ) || ( !rhs && lhs && ( !len || lhs[0] == 0 ) ) || ( rhs && !lhs && ( !len || rhs[0] == 0 ) );
-}
-
-
-bool string_equal_substr_nocase( const char* rhs, const char* lhs, unsigned int len )
-{
-#if FOUNDATION_PLATFORM_WINDOWS
-	return ( rhs == lhs ) || ( rhs && lhs && ( _strnicmp( rhs, lhs, len ) == 0 ) ) || ( !rhs && lhs && ( !len || lhs[0] == 0 ) ) || ( rhs && !lhs && ( !len || rhs[0] == 0 ) );
-#else
-	return ( rhs == lhs ) || ( rhs && lhs && ( strncasecmp( rhs, lhs, len ) == 0 ) ) || ( !rhs && lhs && ( !len || lhs[0] == 0 ) ) || ( rhs && !lhs && ( !len || rhs[0] == 0 ) );
-#endif
-}
-
-
-bool string_match_pattern( const char* element, const char* pattern )
-{
-	if( ( *pattern == '*') && !pattern[1] )
->>>>>>> 8f9acf7d
 		return true;
 	else if (!element_length && pattern_length)
 		return false;

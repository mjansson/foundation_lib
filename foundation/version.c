/* ****** AUTOMATICALLY GENERATED, DO NOT EDIT ******
   This file is generated from the git describe command.
   Run the configure script to regenerate this file */

#include <foundation/version.h>
#include <foundation/foundation.h>

version_t
foundation_version(void) {
<<<<<<< HEAD
	return version_make(1, 5, 1, 0, 0x8c88913);
=======
	return version_make(1, 5, 1, 0, 0xccb44a4);
>>>>>>> 3d4ee8b2
}<|MERGE_RESOLUTION|>--- conflicted
+++ resolved
@@ -7,9 +7,5 @@
 
 version_t
 foundation_version(void) {
-<<<<<<< HEAD
-	return version_make(1, 5, 1, 0, 0x8c88913);
-=======
 	return version_make(1, 5, 1, 0, 0xccb44a4);
->>>>>>> 3d4ee8b2
 }
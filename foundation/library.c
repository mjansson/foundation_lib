--- conflicted
+++ resolved
@@ -83,15 +83,10 @@
 {
 	library_t* library;
 	hash_t namehash;
-<<<<<<< HEAD
 	size_t i, size;
 	object_t id;
-=======
-	unsigned int i, size;
-	uint64_t id;
 	const char* basename;
-	unsigned int last_slash;
->>>>>>> 8194e3ba
+	size_t last_slash;
 #if FOUNDATION_PLATFORM_WINDOWS
 	char* dllname;
 	HANDLE dll;
@@ -138,7 +133,7 @@
 	dll = LoadLibraryA( name );
 	if( !dll )
 	{
-		unsigned int last_dot = string_rfind( name, '/', STRING_NPOS );
+		size_t last_dot = string_rfind( name, '/', STRING_NPOS );
 		if( ( last_dot == STRING_NPOS ) || ( last_dot < last_slash ) )
 		{
 			dllname = string_format( "%s" FOUNDATION_LIB_EXT, name );
@@ -154,19 +149,6 @@
 	}
 
 #elif FOUNDATION_PLATFORM_POSIX
-<<<<<<< HEAD
-
-#  if FOUNDATION_PLATFORM_APPLE
-	char* libname = string_format( "lib%s.dylib", name );
-#  else
-	char* libname = string_format( "lib%s.so", name );
-#  endif
-	void* lib = dlopen( libname, RTLD_LAZY );
-	string_deallocate( libname );
-
-#  if FOUNDATION_PLATFORM_ANDROID
-	if( !lib )
-=======
 	char* libname;
 	void* lib = dlopen( name, RTLD_LAZY );
 	if( !lib && !string_ends_with( name, FOUNDATION_LIB_EXT ) )
@@ -190,7 +172,6 @@
 	}
 #if FOUNDATION_PLATFORM_ANDROID
 	if( !lib && ( last_slash == STRING_NPOS ) )
->>>>>>> 8194e3ba
 	{
 		if( !string_ends_with( name, FOUNDATION_LIB_EXT ) )
 			libname = string_format( "%s/" FOUNDATION_LIB_PRE "%s" FOUNDATION_LIB_EXT, environment_executable_directory(), name );

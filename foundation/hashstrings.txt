--- conflicted
+++ resolved
@@ -7,8 +7,5 @@
 HASH_LOCALE                             locale
 HASH_APPLICATION                        application
 HASH_USER                               user
-<<<<<<< HEAD
-=======
 HASH_DAEMON                             daemon
-HASH_TEMPORARY_MEMORY                   temporary_memory
->>>>>>> 99333c07
+HASH_TEMPORARY_MEMORY                   temporary_memory
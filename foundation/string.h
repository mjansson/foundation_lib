--- conflicted
+++ resolved
@@ -33,7 +33,6 @@
 
 #include <foundation/platform.h>
 #include <foundation/types.h>
-<<<<<<< HEAD
 
 /*! Allocate capacity bytes of memory for a string of length characters. The memory block will be
 initialized to zero. The length is capped to [0,capacity-1].
@@ -502,6 +501,15 @@
 FOUNDATION_API bool
 string_equal(const char* lhs, size_t lhs_length, const char* rhs, size_t rhs_length);
 
+/*! Query if strings are equal (case insensitive)
+\param lhs First string
+\param lhs_length Length of first string
+\param rhs Second string
+\param rhs_length Length of second string
+\return True if equal, false if not */
+FOUNDATION_API bool
+string_equal_nocase(const char* lhs, size_t lhs_length, const char* rhs, size_t rhs_length);
+
 /*! Query if substrings are equal (case sensitive)
 \param lhs First string
 \param lhs_length Length of first string
@@ -514,6 +522,18 @@
 string_equal_substr(const char* lhs, size_t lhs_length, size_t lhs_offset, const char* rhs,
                     size_t rhs_length, size_t rhs_offset);
 
+/*! Query if substrings are equal (case insensitive)
+\param lhs First string
+\param lhs_length Length of first string
+\param lhs_offset Offset in first string
+\param rhs Second string
+\param rhs_length Length of second string
+\param rhs_offset Offset in second string
+\return True if substrings are equal in [offset,length) range, false if not */
+FOUNDATION_API bool
+string_equal_substr_nocase(const char* lhs, size_t lhs_length, size_t lhs_offset, const char* rhs,
+                    size_t rhs_length, size_t rhs_offset);
+
 /*! Check if a string matches a given pattern using ? and * wildcards. For regular expression
 matching see the regex.h module.
 \param str String
@@ -959,110 +979,3 @@
 string_to_const(string_t str) {
   return (string_const_t) { str.str, str.length };
 }
-=======
-#include <foundation/array.h>
-
-
-FOUNDATION_API char*          string_allocate( unsigned int length );
-FOUNDATION_API void           string_deallocate( char* str );
-FOUNDATION_API char*          string_clone( const char* str );
-
-FOUNDATION_API char*          string_format( const char* format, ... );
-FOUNDATION_API char*          string_format_buffer( char* buffer, unsigned int maxlen, const char* format, ... );
-FOUNDATION_API char*          string_vformat( const char* format, va_list list );
-FOUNDATION_API char*          string_vformat_buffer( char* buffer, unsigned int maxlen, const char* format, va_list list );
-
-FOUNDATION_API unsigned int   string_length( const char* str );
-FOUNDATION_API unsigned int   string_glyphs( const char* str );
-FOUNDATION_API hash_t         string_hash( const char* str );
-
-FOUNDATION_API char*          string_resize( char* str, unsigned int length, char fill );
-FOUNDATION_API void           string_copy( char* dst, const char* src, unsigned int limit );
-FOUNDATION_API char*          string_strip( char* str, const char* delimiters );
-FOUNDATION_API char*          string_strip_substr( char* str, const char* delimiters, unsigned int length );
-FOUNDATION_API char*          string_replace( char* str, const char* key, const char* newkey, bool repeat );
-FOUNDATION_API char*          string_append( char* str, const char* suffix );
-FOUNDATION_API char*          string_prepend( char* str, const char* prefix );
-FOUNDATION_API char*          string_concat( const char* lhs, const char* rhs );
-FOUNDATION_API void           string_split( const char* str, const char* separators, char** left, char** right, bool allowempty );
-FOUNDATION_API char*          string_substr( const char* str, unsigned int offset, unsigned int length );
-
-FOUNDATION_API unsigned int   string_find( const char* str, char c, unsigned int offset );
-FOUNDATION_API unsigned int   string_find_string( const char* str, const char* key, unsigned int offset );
-FOUNDATION_API unsigned int   string_rfind( const char* str, char c, unsigned int offset );
-FOUNDATION_API unsigned int   string_rfind_string( const char* str, const char* key, unsigned int offset );
-FOUNDATION_API unsigned int   string_find_first_of( const char* str, const char* key, unsigned int offset );
-FOUNDATION_API unsigned int   string_find_last_of( const char* str, const char* key, unsigned int offset );
-FOUNDATION_API unsigned int   string_find_first_not_of( const char* str, const char* key, unsigned int offset );
-FOUNDATION_API unsigned int   string_find_last_not_of( const char* str, const char* key, unsigned int offset );
-FOUNDATION_API unsigned int   string_rfind_first_of( const char* str, const char* key, unsigned int offset );
-FOUNDATION_API unsigned int   string_rfind_first_not_of( const char* str, const char* key, unsigned int offset );
-
-FOUNDATION_API bool           string_ends_with( const char* str, const char* suffix );
-FOUNDATION_API bool           string_equal( const char* lhs, const char* rhs );
-FOUNDATION_API bool           string_equal_nocase( const char* lhs, const char* rhs );
-FOUNDATION_API bool           string_equal_substr( const char* lhs, const char* rhs, unsigned int length );
-FOUNDATION_API bool           string_equal_substr_nocase( const char* lhs, const char* rhs, unsigned int length );
-FOUNDATION_API bool           string_match_pattern( const char* element, const char* pattern );
-
-FOUNDATION_API char**         string_explode( const char* str, const char* delimiters, bool allow_empty );
-FOUNDATION_API char*          string_merge( const char* const* array, unsigned int array_size, const char* delimiter );
-
-FOUNDATION_API uint32_t       string_glyph( const char* str, unsigned int offset, unsigned int* consumed );
-
-FOUNDATION_API int            string_array_find( const char* const* haystack, const char* needle, unsigned int haystack_size );
-FOUNDATION_API void           string_array_deallocate_elements( char** array );
-#define                       string_array_deallocate( array ) ( string_array_deallocate_elements(array), array_deallocate(array), array=0 )
-
-FOUNDATION_API wchar_t*       wstring_allocate_from_string( const char* cstr, unsigned int length );
-FOUNDATION_API void           wstring_from_string( wchar_t* str, const char* cstr, unsigned int max_length );
-FOUNDATION_API void           wstring_deallocate( wchar_t* str );
-
-FOUNDATION_API unsigned int   wstring_length( const wchar_t* str );
-FOUNDATION_API bool           wstring_equal( const wchar_t* lhs, const wchar_t* rhs );
-
-FOUNDATION_API char*          string_allocate_from_wstring( const wchar_t* str, unsigned int length );
-FOUNDATION_API char*          string_allocate_from_utf16( const uint16_t* str, unsigned int length );
-FOUNDATION_API char*          string_allocate_from_utf32( const uint32_t* str, unsigned int length );
-FOUNDATION_API void           string_convert_utf16( char* dst, const uint16_t* src, unsigned int dstsize, unsigned int srclength );
-FOUNDATION_API void           string_convert_utf32( char* dst, const uint32_t* src, unsigned int dstsize, unsigned int srclength );
-
-FOUNDATION_API char*          string_from_int( int64_t val, unsigned int width, char padding );
-FOUNDATION_API char*          string_from_uint( uint64_t val, bool hex, unsigned int width, char padding );
-FOUNDATION_API char*          string_from_uint128( const uint128_t val );
-FOUNDATION_API char*          string_from_real( real val, unsigned int precision, unsigned int width, char padding );
-FOUNDATION_API char*          string_from_time( uint64_t time );
-FOUNDATION_API char*          string_from_uuid( const uuid_t uuid );
-FOUNDATION_API char*          string_from_version( const version_t version );
-
-FOUNDATION_API char*          string_from_int_buffer( char* buffer, int64_t val, unsigned int width, char padding );
-FOUNDATION_API char*          string_from_uint_buffer( char* buffer, uint64_t val, bool hex, unsigned int width, char padding );
-FOUNDATION_API char*          string_from_uint128_buffer( char* buffer, const uint128_t val );
-FOUNDATION_API char*          string_from_real_buffer( char* buffer, real val, unsigned int precision, unsigned int width, char padding );
-FOUNDATION_API char*          string_from_time_buffer( char* buffer, uint64_t time );
-FOUNDATION_API char*          string_from_uuid_buffer( char* buffer, const uuid_t uuid );
-FOUNDATION_API char*          string_from_version_buffer( char* buffer, const version_t version );
-
-FOUNDATION_API const char*    string_from_int_static( int64_t val, unsigned int width, char padding );
-FOUNDATION_API const char*    string_from_uint_static( uint64_t val, bool hex, unsigned int width, char padding );
-FOUNDATION_API const char*    string_from_uint128_static( const uint128_t val );
-FOUNDATION_API const char*    string_from_real_static( real val, unsigned int precision, unsigned int width, char padding );
-FOUNDATION_API const char*    string_from_time_static( uint64_t time );
-FOUNDATION_API const char*    string_from_uuid_static( const uuid_t uuid );
-FOUNDATION_API const char*    string_from_version_static( const version_t version );
-
-FOUNDATION_API int            string_to_int( const char* val );
-FOUNDATION_API unsigned int   string_to_uint( const char* val, bool hex );
-FOUNDATION_API int64_t        string_to_int64( const char* val );
-FOUNDATION_API uint64_t       string_to_uint64( const char* val, bool hex );
-FOUNDATION_API uint128_t      string_to_uint128( const char* val );
-FOUNDATION_API float32_t      string_to_float32( const char* val );
-FOUNDATION_API float64_t      string_to_float64( const char* val );
-FOUNDATION_API real           string_to_real( const char* val );
-FOUNDATION_API uuid_t         string_to_uuid( const char* val );
-FOUNDATION_API version_t      string_to_version( const char* val );
-
-#define STRING_NPOS           0xFFFFFFFFU
-#define STRING_WHITESPACE     " \n\r\t\v\f"
-#define WSTRING_WHITESPACE   L" \n\r\t\v\f"
->>>>>>> 8f9acf7d

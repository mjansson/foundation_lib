/* main.c  -  Foundation library  -  Public Domain  -  2013 Mattias Jansson / Rampant Pixels
 * 
 * This library provides a cross-platform foundation library in C11 providing basic support data types and
 * functions to write applications and games in a platform-independent fashion. The latest source code is
 * always available at
 * 
 * https://github.com/rampantpixels/foundation_lib
 * 
 * This library is put in the public domain; you can redistribute it and/or modify it without any restrictions.
 *
 */

#include <foundation/foundation.h>
#include <foundation/main.h>

FOUNDATION_EXTERN void foundation_startup( void );


#if FOUNDATION_PLATFORM_WINDOWS

#  include <foundation/windows.h>


BOOL __stdcall _main_console_handler( DWORD control_type )
{
	const char* control_name = "UNKNOWN";
	bool post_terminate = false;
	bool handled = true;

	switch( control_type )
	{
		case CTRL_C_EVENT:         control_name = "CTRL_C"; post_terminate = true; break;
		case CTRL_BREAK_EVENT:     control_name = "CTRL_BREAK"; break;
		case CTRL_CLOSE_EVENT:     control_name = "CTRL_CLOSE"; post_terminate = true; break;
		case CTRL_LOGOFF_EVENT:    control_name = "CTRL_LOGOFF"; post_terminate = !config_bool( HASH_APPLICATION, HASH_DAEMON ); break;
		case CTRL_SHUTDOWN_EVENT:  control_name = "CTRL_SHUTDOWN"; post_terminate = true; break;
		default:                   handled = false; break;
	}
	log_infof( "Caught console control: %s (%d)", control_name, control_type );
	if( post_terminate )
	{
		unsigned int level = 0, flags = 0;

		system_post_event( FOUNDATIONEVENT_TERMINATE );
		
		GetProcessShutdownParameters( &level, &flags );
		SetProcessShutdownParameters( level, SHUTDOWN_NORETRY );

		thread_sleep( 1000 );
	}
	return handled;
}


/*! Win32 UI application entry point, credits to Microsoft for ignoring yet another standard... */
#  if FOUNDATION_COMPILER_MSVC
FOUNDATION_API int APIENTRY WinMain( HINSTANCE, HINSTANCE, LPSTR, int );
#  endif

int APIENTRY WinMain( HINSTANCE instance, HINSTANCE previnst, LPSTR cline, int cmd_show )
{
	int ret = -1;

	if( main_initialize() < 0 )
		return -1;

	SetConsoleCtrlHandler( _main_console_handler, TRUE );

	thread_set_main();

	foundation_startup();

#if BUILD_DEBUG
	ret = main_run( 0 );
#else
	{
		char* name = 0;
		const application_t* app = environment_application();
		{
			const char* aname = app->short_name;
			name = string_clone( aname ? aname : "unknown" );
			name = string_append( name, "-" );
			name = string_append( name, string_from_version_static( app->version ) );
		}

		if( app->dump_callback )
			crash_guard_set( app->dump_callback, name );

		ret = crash_guard( main_run, 0, app->dump_callback, name );

		string_deallocate( name );
	}
#endif

	main_shutdown();

	return ret;
}


#elif FOUNDATION_PLATFORM_ANDROID

#include <foundation/android.h>

#elif FOUNDATION_PLATFORM_POSIX

#include <foundation/posix.h>

#include <signal.h>
#include <stdio.h>

#if FOUNDATION_PLATFORM_MACOSX
extern int NSApplicationMain( int argc, const char *argv[] );
#elif FOUNDATION_PLATFORM_IOS
extern int UIApplicationMain ( int argc, char *argv[], void *principalClassName, void *delegateClassName );
#endif

void sighandler( int sig )
{
	const char* signame = "UNKNOWN";

	switch( sig )
	{
		case SIGKILL: signame = "SIGKILL"; break;
		case SIGTERM: signame = "SIGTERM"; break;
		case SIGQUIT: signame = "SIGQUIT"; break;
		case SIGINT:  signame = "SIGINT"; break;
		default: break;
	}
	log_infof( "Caught signal: %s (%d)", signame, sig );
	system_post_event( FOUNDATIONEVENT_TERMINATE );
	//process_exit( -1 );
}

#endif


/*! Normal entry point for all platforms */

#if FOUNDATION_PLATFORM_ANDROID
void android_main( struct android_app* app )
#else
int main( int argc, char **argv )
#endif
{
	int ret = -1;

#if FOUNDATION_PLATFORM_ANDROID
	if( android_initialize( app ) < 0 )
		return;
	if( main_initialize() < 0 )
		return;
#else
	if( main_initialize() < 0 )
		return ret;
#endif

#if FOUNDATION_PLATFORM_POSIX && !FOUNDATION_PLATFORM_ANDROID
	
	//Set signal handlers
	{
		struct sigaction action;
		memset( &action, 0, sizeof( action ) );

		//Signals we process globally
		action.sa_handler = sighandler;
		sigaction( SIGKILL, &action, 0 );
		sigaction( SIGTERM, &action, 0 );
		sigaction( SIGQUIT, &action, 0 );
		sigaction( SIGINT,  &action, 0 );

		//Ignore sigpipe
		action.sa_handler = SIG_IGN;
		sigaction( SIGPIPE, &action, 0 );
	}

#endif

#if FOUNDATION_PLATFORM_WINDOWS

	SetConsoleCtrlHandler( _main_console_handler, TRUE );

#endif

	thread_set_main();

<<<<<<< HEAD
#if FOUNDATION_PLATFORM_APPLE
	if( !( environment_application()->flags & APPLICATION_UTILITY ) )
=======
	foundation_startup();

#if FOUNDATION_PLATFORM_MACOSX || FOUNDATION_PLATFORM_IOS
	if( !app_config_bool( _HASH_APPLICATION, _HASH_BSDUTILITY ) )
>>>>>>> 99333c07
	{
#if FOUNDATION_PLATFORM_MACOSX

		//Fire up new thread to continue engine, then run Cocoa event loop in main thread
		//_app_start_main_ns_thread( argc, argv );
		ret = NSApplicationMain( argc, (const char**)argv );

#elif FOUNDATION_PLATFORM_IOS

		ret = UIApplicationMain( argc, (char**)argv, 0, 0 );

#endif
		//NSApplicationMain and UIApplicationMain never returns though
		return ret;
	}
#endif

#if BUILD_DEBUG
	ret = main_run( 0 );
#else
	{
		char* name = 0;
		const application_t* app = environment_application();
		{
			const char* aname = app->short_name;
			name = string_clone( aname ? aname : "unknown" );
			name = string_append( name, "-" );
			name = string_append( name, string_from_version_static( app->version ) );
		}

		if( app->dump_callback )
			crash_guard_set( app->dump_callback, name );

		ret = crash_guard( main_run, 0, app->dump_callback, name );

		string_deallocate( name );
	}
#endif

	main_shutdown();

#if FOUNDATION_PLATFORM_ANDROID

	android_shutdown();
	
#else

	return ret;

#endif
}<|MERGE_RESOLUTION|>--- conflicted
+++ resolved
@@ -184,15 +184,10 @@
 
 	thread_set_main();
 
-<<<<<<< HEAD
+	foundation_startup();
+
 #if FOUNDATION_PLATFORM_APPLE
 	if( !( environment_application()->flags & APPLICATION_UTILITY ) )
-=======
-	foundation_startup();
-
-#if FOUNDATION_PLATFORM_MACOSX || FOUNDATION_PLATFORM_IOS
-	if( !app_config_bool( _HASH_APPLICATION, _HASH_BSDUTILITY ) )
->>>>>>> 99333c07
 	{
 #if FOUNDATION_PLATFORM_MACOSX
 

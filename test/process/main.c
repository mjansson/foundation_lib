--- conflicted
+++ resolved
@@ -37,20 +37,14 @@
 	return config;
 }
 
-<<<<<<< HEAD
 static int
 test_process_initialize(void) {
-	return 0;
-=======
-static int test_process_initialize( void )
-{
-	const char* const* cmdline = environment_command_line();
-	if( string_array_find( cmdline, "--wait-for-kill", array_size( cmdline ) ) < 0 )
+	const string_const_t* cmdline = environment_command_line();
+	if (string_array_find(cmdline, array_size(cmdline), STRING_CONST("wait for kill")) < 0)
 		return 0;
 
-	while( true )
-		thread_sleep( 100 );
->>>>>>> 8f9acf7d
+	while (true)
+		thread_sleep(100);
 }
 
 static void
@@ -188,51 +182,43 @@
 	return 0;
 }
 
-<<<<<<< HEAD
+DECLARE_TEST(process, kill) {
+	process_t* proc;
+	string_const_t args[] = { string_const(STRING_CONST("wait for kill")) };
+	int ret;
+
+	if ((system_platform() == PLATFORM_IOS) || (system_platform() == PLATFORM_ANDROID) ||
+	    (system_platform() == PLATFORM_PNACL))
+		return 0;
+
+	proc = process_allocate();
+
+	process_set_working_directory(proc, STRING_ARGS(environment_current_working_directory()));
+	process_set_executable_path(proc, STRING_ARGS(environment_executable_path()));
+	process_set_arguments(proc, args, sizeof(args) / sizeof(args[0]));
+	process_set_flags(proc, PROCESS_DETACHED);
+
+	ret = process_spawn(proc);
+	EXPECT_INTEQ(ret, PROCESS_STILL_ACTIVE);
+
+	thread_sleep(500);
+
+	EXPECT_TRUE(process_kill(proc));
+
+	thread_sleep(500);
+
+	ret = process_wait(proc);
+	EXPECT_EQ_MSGFORMAT(ret, PROCESS_TERMINATED_SIGNAL, "ret: 0x%x", ret);
+
+	process_deallocate(proc);
+
+	return 0;
+}
+
 static void
 test_process_declare(void) {
 	ADD_TEST(process, spawn);
-=======
-
-DECLARE_TEST( process, kill )
-{
-	process_t* proc;
-	const char* args[] = { "--wait-for-kill" };
-	int ret;
-
-	if( ( system_platform() == PLATFORM_IOS ) || ( system_platform() == PLATFORM_ANDROID ) || ( system_platform() == PLATFORM_PNACL ) )
-		return 0;
-
-	proc = process_allocate();
-
-	process_set_working_directory( proc, environment_current_working_directory() );
-	process_set_executable_path( proc, environment_executable_path() );
-	process_set_arguments( proc, args, sizeof( args ) / sizeof( args[0] ) );
-	process_set_flags( proc, PROCESS_DETACHED );
-
-	ret = process_spawn( proc );
-	EXPECT_INTEQ( ret, PROCESS_STILL_ACTIVE );
-
-	thread_sleep( 500 );
-
-	EXPECT_TRUE( process_kill( proc ) );
-
-	thread_sleep( 500 );
-
-	ret = process_wait( proc );
-	EXPECT_EQ_MSGFORMAT( ret, PROCESS_TERMINATED_SIGNAL, "ret: 0x%x", ret );
-
-	process_deallocate( proc );
-
-	return 0;
-}
-
-
-static void test_process_declare( void )
-{
-	ADD_TEST( process, spawn );
-	ADD_TEST( process, kill );
->>>>>>> 8f9acf7d
+	ADD_TEST(process, kill);
 }
 
 static test_suite_t test_process_suite = {

#!/usr/bin/env python

"""Ninja toolchain abstraction"""

import sys
import os
import subprocess
import platform
import random
import string
import json
import zlib
import version

def supported_toolchains():
  return ['msvc', 'gcc', 'clang', 'intel']

def supported_architectures():
  return [ 'x86', 'x86-64', 'ppc', 'ppc64', 'arm6', 'arm7', 'arm64', 'mips', 'mips64', 'generic' ]

class Toolchain(object):
  def __init__( self, project, toolchain, host, target, archs, configs, includepaths, dependlibs, variables, CC, AR, LINK, CFLAGS, ARFLAGS, LINKFLAGS ):
    self.project = project
    self.toolchain = toolchain
    self.host = host
    self.target = target
    self.dependlibs = list( dependlibs )
    self.archs = list( archs )
    self.configs = list( configs )
    if self.toolchain is None:
      if target.is_android() or target.is_raspberrypi():
        self.toolchain = 'gcc'
      elif host.is_windows():
        self.toolchain = 'msvc'
      else:
        self.toolchain = 'clang'

    if self.archs is None or self.archs == []:
      if target.is_windows():
        self.archs = [ 'x86', 'x86-64' ]
      elif target.is_linux() or target.is_bsd():
        localarch = subprocess.check_output( [ 'uname', '-m' ] ).strip()
        if localarch == 'x86_64' or localarch == 'amd64':
          self.archs = [ 'x86-64' ]
        else:
          self.archs = [ localarch ]
      elif target.is_macosx():
        self.archs = [ 'x86-64' ]
      elif target.is_ios():
        self.archs = [ 'arm7', 'arm64' ]
      elif target.is_raspberrypi():
        self.archs = [ 'arm6' ]
      elif self.target.is_android():
        self.archs = [ 'arm6', 'arm7', 'arm64', 'mips', 'mips64', 'x86', 'x86-64' ]
      elif self.target.is_tizen():
        self.archs = [ 'x86', 'arm7' ]

    #PNaCl overrides
    if target.is_pnacl():
      self.toolchain = 'clang'
      self.archs = [ 'generic' ]

    if host.is_windows():
      self.exe_suffix = '.exe'
    else:
      self.exe_suffix = ''

    self.python = 'python'

    #Set default values
    self.build_monolithic = False
    self.build_coverage = False
    self.support_lua = False

    self.android_ndkpath = ''
    self.android_sdkpath = ''
    self.android_keystore = os.path.join( os.path.expanduser( '~' ), '.android', 'debug.keystore' )
    self.android_keyalias = 'androiddebugkey'
    self.android_keystorepass = 'android'
    self.android_keypass = 'android'
    self.android_platformversion = '21'
    self.android_toolchainversion_gcc = '4.9'
    self.android_toolchainversion_clang = '3.6'
    self.android_tsa = ''
    self.android_tsacert = ''

    self.ios_deploymenttarget = '6.0'
    self.ios_organisation = ''
    self.ios_bundleidentifier = ''
    self.ios_provisioning = ''

    self.macosx_deploymenttarget = '10.7'
    self.macosx_organisation = ''
    self.macosx_bundleidentifier = ''
    self.macosx_provisioning = ''

    self.pnacl_sdkpath = ''

    self.tizen_sdkpath = ''
    self.tizen_platformversion = '2.3'
    self.tizen_toolchainversion_gcc = '4.8'
    self.tizen_toolchainversion_clang = '3.4'
    self.tizen_profile = ''

    self.msvc_toolchain = ''
    self.msvc_sdkpath = ''
    msvc_sdkversion = ''
    msvc_sdkversionpath = ''

    #Parse variables
    if variables:
      if isinstance( variables, dict ):
        iterator = iter( variables.items() )
      else:
        iterator = iter( variables )
      for key, val in iterator:
        if key == 'monolithic':
          self.build_monolithic = self.get_boolean_flag( val )
        elif key == 'coverage':
          self.build_coverage = self.get_boolean_flag( val )
        elif key == 'support_lua':
          self.support_lua = self.get_boolean_flag( val )
        elif key == 'bundleidentifier':
          self.ios_bundleidentifier = val
          self.macosx_bundleidentifier = val
        elif key == 'organisation':
          self.ios_organisation = val
          self.macosx_organisation = val
        elif key == 'bundleidentifier':
          self.ios_bundleidentifier = val
          self.macosx_bundleidentifier = val
        elif key == 'provisioning':
          self.ios_provisioning = val
          self.macosx_provisioning = val
        elif key == 'android_ndkpath':
          self.android_ndkpath = val
        elif key == 'android_sdkpath':
          self.android_sdkpath = val
        elif key == 'android_keystore':
          self.android_keystore = val
        elif key == 'android_keyalias':
          self.android_keyalias = val
        elif key == 'android_keystorepass':
          self.android_keystorepass = val
        elif key == 'android_keypass':
          self.android_keypass = val
        elif key == 'android_platformversion':
          self.android_platformversion = val
        elif key == 'android_gccversion':
          self.android_toolchainversion_gcc = val
        elif key == 'android_clangversion':
          self.android_toolchainversion_clang = val
        elif key == 'android_tsa':
          self.android_tsa = val
        elif key == 'android_tsacert':
          self.android_tsacert = val
        elif key == 'ios_deploymenttarget':
          self.ios_deploymenttarget = val
        elif key == 'ios_organisation':
          self.ios_organisation = val
        elif key == 'ios_bundleidentifier':
          self.ios_bundleidentifier = val
        elif key == 'ios_provisioning':
          self.ios_provisioning = val
        elif key == 'macosx_deploymenttarget':
          self.macosx_deploymenttarget = val
        elif key == 'macosx_organisation':
          self.macosx_organisation = val
        elif key == 'macosx_bundleidentifier':
          self.macosx_bundleidentifier = val
        elif key == 'macosx_provisioning':
          self.macosx_provisioning = val
        elif key == 'pnacl_sdkpath':
          self.pnacl_sdkpath = val
        elif key == 'tizen_sdkpath':
          self.tizen_sdkpath = val
        elif key == 'tizen_platformversion':
          self.tizen_platformversion = val
        elif key == 'tizen_gccversion':
          self.tizen_toolchainversion_gcc = val
        elif key == 'tizen_clangversion':
          self.tizen_toolchainversion_clang = val
<<<<<<< HEAD
        elif key == 'msvc_toolchain':
          self.msvc_toolchain = val
        elif key == 'msvc_sdkpath':
          self.msvc_sdkpath = val
=======
        elif key == 'tizen_profile':
          self.tizen_profile = val
>>>>>>> 0acc4071

    #Source in local build prefs
    self.read_prefs( 'build.json' )
    self.read_prefs( os.path.join( 'build', 'ninja', 'build.json' ) )

    if target.is_android():
      if int( self.android_platformversion ) < 21:
        self.archs = [ arch for arch in self.archs if not arch.endswith( '64' ) ]
      self.build_android_toolchain()

    if target.is_tizen():
      self.build_tizen_toolchain()

    self.cconfigflags = []
    self.carchflags = []
    self.ararchflags = []
    self.arconfigflags = []
    self.linkarchflags = []
    self.linkconfigflags = []
    self.libpaths = []
    self.includepaths = [ '.' ] + self.build_includepaths( includepaths )
    self.extralibs = []

    # TODO: Add dependent lib search
    self.includepaths += [ os.path.join( '..', deplib + '_lib' ) for deplib in self.dependlibs ]

    # Generate base version
    version.generate_version(self.project, self.project)

    if host.is_windows():
      self.rmcmd = 'cmd /C del /F /Q'
      self.cdcmd = 'cmd /C cd'
      self.mkdircmd = lambda p: 'cmd /C IF NOT exist ' + p + ' mkdir ' + p
    else:
      self.rmcmd = 'rm -f'
      self.cdcmd = 'cd'
      self.mkdircmd = lambda p: 'mkdir -p ' + p

    self.copycmd = '$copy $in $outpath'
    if host.is_windows():
      self.copy = 'cmd /C copy /Y'
    else:
      self.copy = 'cp -f'

    self.javaccmd = self.mkdircmd('$outpath') + ' && $javac -d $outpath -classpath $outpath -sourcepath $sourcepath -target 1.5 -bootclasspath $androidjar -g -source 1.5 -Xlint:-options $in'
    self.dexcmd = '$dex --dex --output $out $in'
    self.aaptcmd = self.cdcmd + ' $apkbuildpath && ' + self.mkdircmd('gen') + ' && $aapt p -f -m -M AndroidManifest.xml -F $apk -I $androidjar -S res --debug-mode --no-crunch -J gen $aaptflags'
    self.aaptdeploycmd = self.cdcmd + ' $apkbuildpath && ' + self.mkdircmd('bin') + ' && ' + self.mkdircmd(os.path.join('bin', 'res')) + ' && ' + self.mkdircmd('gen') + ' && $aapt c -S res -C bin/res && $aapt p -f -m -M AndroidManifest.xml -F $apk -I $androidjar -S bin/res -S res -J gen $aaptflags'
    self.aaptaddcmd = self.cdcmd + ' $apkbuildpath && ' + self.copy + ' $apksource $apk && $aapt a $apk $apkaddfiles'
    self.zipaligncmd = '$zipalign -f 4 $in $out'
    self.jarsignercmd = '$jarsigner $timestamp -sigalg SHA1withRSA -digestalg SHA1 -keystore $keystore -storepass $keystorepass -keypass $keypass -signedjar $out $in $keyalias'
    self.zipcmd = '$zip -r -9 $out $in $implicitin'

    if self.toolchain.startswith('ms'):
      self.toolchain = 'msvc'
      self.cc = 'cl'
      self.ar = 'lib'
      self.link = 'link'
      self.cflags = [ '/D', '"' + self.project.upper() + '_COMPILE=1"', '/Zi', '/W3', '/WX', '/Oi', '/Oy-', '/MT', '/GS-', '/Gy-', '/Qpar-', '/fp:fast', '/fp:except-', '/Zc:forScope', '/Zc:wchar_t', '/GR-', '/openmp-' ]
      self.arflags = []
      self.linkflags = []
      self.extralibs += [ 'kernel32', 'user32', 'shell32', 'advapi32' ]
      self.objext = '.obj'
      self.cccmd = '$toolchain$cc /showIncludes $includepaths $moreincludepaths $cflags $carchflags $cconfigflags /c $in /Fo$out /Fd$pdbpath /FS /nologo'
      self.ccdepfile = None
      self.ccdeps = 'msvc'
      self.arcmd = '$toolchain$ar $arflags $ararchflags $arconfigflags /NOLOGO /OUT:$out $in'
      self.linkcmd = '$toolchain$link $libpaths $linkflags $linkarchflags $linkconfigflags /DEBUG /NOLOGO /SUBSYSTEM:CONSOLE /DYNAMICBASE /NXCOMPAT /MANIFEST /MANIFESTUAC:\"level=\'asInvoker\' uiAccess=\'false\'\" /TLBID:1 /PDB:$pdbpath /OUT:$out $in $libs $archlibs'

      self.build_msvc_toolchain()

    elif self.toolchain.startswith('gcc') or self.toolchain.startswith('gnu'):
      self.toolchain = 'gcc' + self.exe_suffix
      self.cc = 'gcc' + self.exe_suffix
      self.ar = 'ar' + self.exe_suffix
      self.link = 'gcc' + self.exe_suffix
      self.cflags = [ '-D' + self.project.upper() + '_COMPILE=1',
                      '-Wextra', '-Wall', '-Werror',
                      '-funit-at-a-time', '-fstrict-aliasing',
                      '-fno-math-errno','-ffinite-math-only', '-funsafe-math-optimizations','-fno-trapping-math', '-ffast-math' ]
      self.mflags = []
      self.arflags = []
      self.linkflags = []
      self.objext = '.o'

      if not target.is_android() and not target.is_raspberrypi():
        self.cflags += [ '-Wpedantic' ]

      self.cccmd = '$cc -MMD -MT $out -MF $out.d $includepaths $moreincludepaths $cflags $carchflags $cconfigflags -c $in -o $out'
      self.ccdeps = 'gcc'
      self.ccdepfile = '$out.d'

      self.arcmd = self.rmcmd + ' $out && $ar crs $ararchflags $arflags $out $in'
      self.linkcmd = '$link $libpaths $linkflags $linkarchflags $linkconfigflags -o $out $in $libs $archlibs'

      if host.is_raspberrypi():
        self.includepaths += [ '/opt/vc/include', '/opt/vc/include/interface/vcos/pthreads' ]
        self.libpaths += [ '/opt/vc/lib' ]

      if target.is_linux() or target.is_bsd() or target.is_raspberrypi():
        self.linkflags += [ '-pthread' ]
        self.extralibs += [ 'm' ]
      if target.is_linux() or target.is_raspberrypi():
        self.extralibs += [ 'dl' ]
      if target.is_bsd():
        self.extralibs += [ 'execinfo' ]
      if target.is_raspberrypi():
        self.cflags += [ '-std=c99', '-fno-omit-frame-pointer' ]
        self.extralibs += [ 'rt' ]
      elif target.is_android():
        self.cflags += [ '-std=gnu11' ] #c11 gives errors in NDK cpu-features on android
        self.cflags += [ '-Wno-unused-function' ] #errors in NDK cpu-features on android
        self.cflags += [ '-Wno-unused-variable' ] #errors in NDK cpu-features on android
        self.cflags += [ '-Wno-unused-parameter' ] #errors in NDK native-app-glue on android
      else:
        self.cflags += [ '-std=c11' ]

      if target.is_android():
        self.sysroot = ''
        self.liblinkname = ''
        self.cccmd = '$toolchain$cc -MMD -MT $out -MF $out.d $includepaths $moreincludepaths $cflags $carchflags $cconfigflags -c $in -o $out'
        self.arcmd = self.rmcmd + ' $out && $toolchain$ar crsD $ararchflags $arflags $out $in'
        self.linkcmd = '$toolchain$link -shared -Wl,-soname,$liblinkname --sysroot=$sysroot $libpaths $linkflags $linkarchflags $linkconfigflags -o $out $in $libs $archlibs'

        self.cflags += [ '-fpic', '-ffunction-sections', '-funwind-tables', '-fstack-protector', '-fomit-frame-pointer', '-funswitch-loops',
                         '-finline-limit=300', '-no-canonical-prefixes', '-Wa,--noexecstack' ]

        self.linkflags += [ '-no-canonical-prefixes', '-Wl,--no-undefined', '-Wl,-z,noexecstack', '-Wl,-z,relro', '-Wl,-z,now' ]

        self.includepaths += [ os.path.join( '$ndk', 'sources', 'android', 'native_app_glue' ),
                               os.path.join( '$ndk', 'sources', 'android', 'cpufeatures' ) ]

        self.extralibs += [ 'log' ]

    elif self.toolchain.startswith('clang') or self.toolchain.startswith('llvm'):
      self.toolchain = 'clang'
      self.cc = 'clang'
      self.ar = 'llvm-ar'
      self.link = 'clang'
      self.cflags = [ '-std=c11', '-D' + self.project.upper() + '_COMPILE=1',
                      '-W', '-Werror', '-pedantic', '-Wall', '-Weverything',
                      '-Wno-padded', '-Wno-documentation-unknown-command',
                      '-funit-at-a-time', '-fstrict-aliasing',
                      '-fno-math-errno','-ffinite-math-only', '-funsafe-math-optimizations','-fno-trapping-math', '-ffast-math' ]
      self.mflags = []
      self.arflags = []
      self.linkflags = []
      self.objext = '.o'

      self.cccmd = '$cc -MMD -MT $out -MF $out.d $includepaths $moreincludepaths $cflags $carchflags $cconfigflags -c $in -o $out'
      self.ccdeps = 'gcc'
      self.ccdepfile = '$out.d'

      if host.is_macosx() and (target.is_macosx() or target.is_ios()):
        self.ios_organisation = os.getenv( 'ORGANISATION', self.ios_organisation )
        self.macosx_organisation = os.getenv( 'ORGANISATION', self.macosx_organisation )
        self.ios_bundleidentifier = os.getenv( 'BUNDLEIDENTIFIER', self.ios_bundleidentifier )
        self.macosx_bundleidentifier = os.getenv( 'BUNDLEIDENTIFIER', self.macosx_bundleidentifier )
        self.ios_provisioning = os.getenv( 'PROVISIONING', self.ios_provisioning )
        self.macosx_provisioning = os.getenv( 'PROVISIONING', self.macosx_provisioning )
        self.ios_deploymenttarget = os.getenv( 'IOS_DEPLOYMENTTARGET', self.ios_deploymenttarget )
        self.ios_organisation = os.getenv( 'IOS_ORGANISATION', self.ios_organisation )
        self.ios_bundleidentifier = os.getenv( 'IOS_BUNDLEIDENTIFIER', self.ios_bundleidentifier )
        self.ios_provisioning = os.getenv( 'IOS_PROVISIONING', self.ios_provisioning )
        self.macosx_deploymenttarget = os.getenv( 'MACOSX_DEPLOYMENTTARGET', self.macosx_deploymenttarget )
        self.macosx_organisation = os.getenv( 'MACOSX_ORGANISATION', self.macosx_organisation )
        self.macosx_bundleidentifier = os.getenv( 'MACOSX_BUNDLEIDENTIFIER', self.macosx_bundleidentifier )
        self.macosx_provisioning = os.getenv( 'MACOSX_PROVISIONING', self.macosx_provisioning )

        if target.is_macosx():
          sdk = 'macosx'
          deploytarget = 'MACOSX_DEPLOYMENT_TARGET=' + self.macosx_deploymenttarget
          self.cflags += [ '-fasm-blocks', '-mmacosx-version-min=' + self.macosx_deploymenttarget, '-isysroot', '$sdkpath' ]
          self.arflags += [ '-static', '-no_warning_for_no_symbols' ]
          self.linkflags += [ '-isysroot', '$sdkpath' ]
        elif target.is_ios():
          sdk = 'iphoneos'
          deploytarget = 'IPHONEOS_DEPLOYMENT_TARGET=' + self.ios_deploymenttarget
          self.cflags += [ '-fasm-blocks', '-miphoneos-version-min=' + self.ios_deploymenttarget, '-isysroot', '$sdkpath' ]
          self.arflags += [ '-static', '-no_warning_for_no_symbols' ]
          self.linkflags += [ '-isysroot', '$sdkpath' ]

        platformpath = subprocess.check_output( [ 'xcrun', '--sdk', sdk, '--show-sdk-platform-path' ] ).strip()
        localpath = platformpath + "/Developer/usr/bin:/Applications/Xcode.app/Contents/Developer/usr/bin:/usr/bin:/bin:/usr/sbin:/sbin"

        self.cc = "PATH=" + localpath + " " + subprocess.check_output( [ 'xcrun', '--sdk', sdk, '-f', 'clang' ] ).strip()
        self.ar = "PATH=" + localpath + " " + subprocess.check_output( [ 'xcrun', '--sdk', sdk, '-f', 'libtool' ] ).strip()
        self.link = deploytarget + " " + self.cc
        self.lipo = "PATH=" + localpath + " " + subprocess.check_output( [ 'xcrun', '--sdk', sdk, '-f', 'lipo' ] ).strip()
        self.plist = "PATH=" + localpath + " " + subprocess.check_output( [ 'xcrun', '--sdk', sdk, '-f', 'plutil' ] ).strip()
        self.xcassets = "PATH=" + localpath + " " + subprocess.check_output( [ 'xcrun', '--sdk', sdk, '-f', 'actool' ] ).strip()
        self.xib = "PATH=" + localpath + " " + subprocess.check_output( [ 'xcrun', '--sdk', sdk, '-f', 'ibtool' ] ).strip()
        self.dsymutil = "PATH=" + localpath + " " + subprocess.check_output( [ 'xcrun', '--sdk', sdk, '-f', 'dsymutil' ] ).strip()

        self.mflags += self.cflags + [ '-fobjc-arc', '-fno-objc-exceptions', '-x', 'objective-c' ]
        self.cflags += [ '-x', 'c' ]

        self.cmcmd = '$cc -MMD -MT $out -MF $out.d $includepaths $moreincludepaths $mflags $carchflags $cconfigflags -c $in -o $out'
        self.arcmd = self.rmcmd + ' $out && $ar $ararchflags $arflags $in -o $out'
        self.lipocmd = '$lipo -create $in -output $out'
        self.linkcmd = '$link $libpaths $linkflags $linkarchflags $linkconfigflags $in $libs -o $out'
        self.plistcmd = 'build/ninja/plist.py --exename $exename --prodname $prodname --bundle $bundleidentifier --target $target --deploymenttarget $deploymenttarget --output $outpath $in'
        if target.is_macosx():
          self.xcassetscmd = 'mkdir -p $outpath && $xcassets --output-format human-readable-text --output-partial-info-plist $outplist' \
                             ' --app-icon AppIcon --launch-image LaunchImage --platform macosx --minimum-deployment-target ' + self.macosx_deploymenttarget + \
                             ' --target-device mac --compress-pngs --compile $outpath $in >/dev/null'
          self.xibcmd = '$xib --target-device mac --module $module --minimum-deployment-target ' + self.macosx_deploymenttarget + \
                        ' --output-partial-info-plist $outplist --auto-activate-custom-fonts' \
                        ' --output-format human-readable-text --compile $outpath $in'
        elif target.is_ios():
          self.xcassetscmd = 'mkdir -p $outpath && $xcassets --output-format human-readable-text --output-partial-info-plist $outplist' \
                             ' --app-icon AppIcon --launch-image LaunchImage --platform iphoneos --minimum-deployment-target ' + self.ios_deploymenttarget + \
                             ' --target-device iphone --target-device ipad --compress-pngs --compile $outpath $in >/dev/null'
          self.xibcmd = '$xib --target-device iphone --target-device ipad --module $module --minimum-deployment-target ' + self.ios_deploymenttarget + \
                        ' --output-partial-info-plist $outplist --auto-activate-custom-fonts' \
                        ' --output-format human-readable-text --compile $outpath $in'
        self.dsymutilcmd = '$dsymutil $in -o $outpath'
        self.codesigncmd = 'build/ninja/codesign.py --target $target --prefs codesign.json --builddir $builddir --binname $binname --config $config $outpath'

      elif target.is_android():

        self.sysroot = ''
        self.liblinkname = ''

        self.cccmd = '$toolchain$cc -MMD -MT $out -MF $out.d $includepaths $moreincludepaths $cflags $carchflags $cconfigflags -c $in -o $out'
        self.arcmd = self.rmcmd + ' $out && $toolchain$ar crsD $ararchflags $arflags $out $in'
        self.linkcmd = '$toolchain$cc -shared -Wl,-soname,$liblinkname --sysroot=$sysroot $libpaths $linkflags $linkarchflags $linkconfigflags -o $out $in $libs $archlibs'

        self.cflags += [ '-fpic', '-ffunction-sections', '-funwind-tables', '-fstack-protector', '-fomit-frame-pointer',
                         '-no-canonical-prefixes', '-Wa,--noexecstack' ]

        self.linkflags += [ '-no-canonical-prefixes', '-Wl,--no-undefined', '-Wl,-z,noexecstack', '-Wl,-z,relro', '-Wl,-z,now' ]

        self.includepaths += [ os.path.join( '$ndk', 'sources', 'android', 'native_app_glue' ),
                               os.path.join( '$ndk', 'sources', 'android', 'cpufeatures' ) ]

        self.extralibs += [ 'log' ]

      elif target.is_tizen():

        self.sysroot = ''
        self.liblinkname = ''

        self.cflags += [ '-fPIE' ]

        self.cccmd = '$toolchain$cc -MMD -MT $out -MF $out.d $includepaths $moreincludepaths $cflags $carchflags $cconfigflags --sysroot=$sysroot -D__TIZEN__=1 -D_GNU_SOURCE=1 -c $in -o $out'
        self.arcmd = self.rmcmd + ' $out && $ar crsD $ararchflags $arflags $out $in'
        self.linkcmd = '$toolchain$cc --sysroot=$sysroot $libpaths $linkflags $linkarchflags $linkconfigflags -o $out $in $libs $archlibs'

        self.includepaths += [ os.path.join( '$sdk', 'library' ) ]

        self.extralibs += [ 'capi-appfw-application', 'dlog', 'pthread', 'dl', 'rt_pic' ]

      elif target.is_pnacl():
        self.pnacl_sdkpath = os.path.expanduser( os.getenv( 'PNACL_SDKPATH', os.getenv( 'NACL_SDK_ROOT', self.pnacl_sdkpath ) ) )

        pnacl_osname = subprocess.check_output( [ self.python, os.path.join( self.pnacl_sdkpath, 'tools', 'getos.py' ) ] ).strip()
        pnacl_toolchainpath = os.path.join( self.pnacl_sdkpath, 'toolchain', pnacl_osname + '_pnacl' )

        shsuffix = ''
        if self.host.is_windows():
          shsuffix = '.bat'
        self.cc = os.path.join( pnacl_toolchainpath, 'bin', 'pnacl-clang' + shsuffix )
        self.ar = os.path.join( pnacl_toolchainpath, 'bin', 'pnacl-ar' + shsuffix )
        self.link = self.cc
        self.finalize = os.path.join( pnacl_toolchainpath, 'bin', 'pnacl-finalize' + shsuffix )
        self.nmf = os.path.join( self.pnacl_sdkpath, 'tools', 'create_nmf.py' )

        self.arcmd = self.rmcmd + ' $out && $ar crs $ararchflags $arflags $out $in'
        self.linkcmd = '$cc $libpaths $linkflags $linkarchflags $linkconfigflags -o $out $in $libs $archlibs'
        self.finalizecmd = '$finalize -o $out $in'
        self.nmfcmd = self.python + ' $nmf -o $out $in'

        self.includepaths += [ os.path.join( self.pnacl_sdkpath, 'include' ) ]

        self.extralibs += [ 'ppapi', 'm' ]

      else:
        self.arcmd = self.rmcmd + ' $out && $ar crs $ararchflags $arflags $out $in'
        self.linkcmd = '$cc $libpaths $linkflags $linkarchflags $linkconfigflags -o $out $in $libs $archlibs'

      if target.is_macosx():
        self.linkflags += [ '-framework', 'Cocoa', '-framework', 'CoreFoundation' ]
      if target.is_ios():
        self.linkflags += [ '-framework', 'CoreGraphics', '-framework', 'UIKit', '-framework', 'Foundation' ]
      if host.is_raspberrypi():
        self.includepaths += [ '/opt/vc/include', '/opt/vc/include/interface/vcos/pthreads' ]
        self.libpaths += [ '/opt/vc/lib' ]
      if target.is_linux() or target.is_bsd() or target.is_raspberrypi():
        self.linkflags += [ '-pthread' ]
        self.extralibs += [ 'm' ]
      if target.is_linux() or target.is_raspberrypi():
        self.extralibs += [ 'dl' ]
      if target.is_bsd():
        self.extralibs += [ 'execinfo' ]

    elif self.toolchain.startswith('intel'):
      self.toolchain = 'intel'
      self.cc = 'icl'
      self.ar = 'ar'
      self.link = 'link'
      self.cflags = []
      self.arflags = []
      self.linkflags = []

      if target.is_windows():
        self.cflags = [
          '/D', '"' + self.project.upper() + '_COMPILE=1"', '/Zi', '/W3', '/WX', '/Oi', '/MT', '/GS-', '/Gy-', '/Qpar-', '/fp:fast=2', '/fp:except-', '/Zc:forScope', '/Zc:wchar_t', '/GR-', '/openmp-',
          '/Qrestrict', '/Qansi-alias', '/QxSSE3', '/Quse-intel-optimized-headers', '/Qstd=c99'
        ]
        self.extralibs += [ 'kernel32', 'user32', 'shell32', 'advapi32' ]
        self.cccmd = '$cc /showIncludes $includepaths $moreincludepaths $cflags $carchflags $cconfigflags /c $in /Fo$out /pdbfile:$pdbpath /nologo'
        self.ccdepfile = None
        self.ccdeps = 'msvc'
        self.arcmd = '$ar crs $arflags $ararchflags $arconfigflags $out $in'
        self.linkcmd = '$link $libpaths $linkflags $linkarchflags $linkconfigflags /DEBUG /NOLOGO /SUBSYSTEM:CONSOLE /DYNAMICBASE /NXCOMPAT /MANIFEST /MANIFESTUAC:\"level=\'asInvoker\' uiAccess=\'false\'\" /TLBID:1 /PDB:$pdbpath /OUT:$out $in $libs $archlibs'
        self.objext = '.obj'
      else:
        #TODO: Implement
        self.objext = '.o'

    if target.is_windows():
      self.libprefix = ''
      self.staticlibext = '.lib'
      self.binprefix = ''
      self.binext = '.exe'
    elif target.is_android():
      self.libprefix = 'lib'
      self.staticlibext = '.a'
      self.binprefix = 'lib'
      self.binext = '.so'
    elif target.is_pnacl():
      self.libprefix = 'lib'
      self.staticlibext = '.a'
      self.binprefix = ''
      self.binext = '.bc'
    else:
      self.libprefix = 'lib'
      self.staticlibext = '.a'
      self.binprefix = ''
      self.binext = ''

    self.buildpath = os.path.join( 'build', 'ninja', target.platform )
    self.libpath = os.path.join( 'lib', target.platform )
    self.binpath = os.path.join( 'bin', target.platform )

  def read_prefs( self, filename ):
    if not os.path.isfile( filename ):
      return
    file = open( filename, 'r' )
    prefs = json.load( file )
    file.close()
    if 'android' in prefs:
      androidprefs = prefs['android']
      if 'ndkpath' in androidprefs:
        self.android_ndkpath = androidprefs['ndkpath']
      if 'sdkpath' in androidprefs:
        self.android_sdkpath = androidprefs['sdkpath']
      if 'keystore' in androidprefs:
        self.android_keystore = androidprefs['keystore']
      if 'keyalias' in androidprefs:
        self.android_keyalias = androidprefs['keyalias']
      if 'keystorepass' in androidprefs:
        self.android_keystorepass = androidprefs['keystorepass']
      if 'keypass' in androidprefs:
        self.android_keypass = androidprefs['keypass']
      if 'platformversion' in androidprefs:
        self.android_platformversion = androidprefs['platformversion']
      if 'gccversion' in androidprefs:
        self.android_gccversion = androidprefs['gccversion']
      if 'clangversion' in androidprefs:
        self.android_clangversion = androidprefs['clangversion']
      if 'tsa' in androidprefs:
        self.android_tsa = androidprefs['tsa']
      if 'tsacert' in androidprefs:
        self.android_tsacert = androidprefs['tsacert']
    if 'ios' in prefs:
      iosprefs = prefs['ios']
      if 'deploymenttarget' in iosprefs:
        self.ios_deploymenttarget = iosprefs['deploymenttarget']
      if 'organisation' in iosprefs:
        self.ios_organisation = iosprefs['organisation']
      if 'bundleidentifier' in iosprefs:
        self.ios_bundleidentifier = iosprefs['bundleidentifier']
      if 'provisioning' in iosprefs:
        self.ios_provisioning = iosprefs['provisioning']
    if 'macosx' in prefs:
      macosxprefs = prefs['macosx']
      if 'deploymenttarget' in macosxprefs:
        self.macosx_deploymenttarget = macosxprefs['deploymenttarget']
      if 'organisation' in macosxprefs:
        self.macosx_organisation = macosxprefs['organisation']
      if 'bundleidentifier' in macosxprefs:
        self.macosx_bundleidentifier = macosxprefs['bundleidentifier']
      if 'provisioning' in macosxprefs:
        self.macosx_provisioning = macosxprefs['provisioning']
    if 'pnacl' in prefs:
      pnaclprefs = prefs['pnacl']
      if 'sdkpath' in pnaclprefs:
        self.pnacl_sdkpath = pnaclprefs['sdkpath']
    if 'tizen' in prefs:
      tizenprefs = prefs['tizen']
      if 'sdkpath' in tizenprefs:
        self.tizen_sdkpath = tizenprefs['sdkpath']
      if 'gccversion' in tizenprefs:
        self.tizen_gccversion = tizenprefs['gccversion']
      if 'clangversion' in tizenprefs:
        self.tizen_clangversion = tizenprefs['clangversion']
    if 'msvc' in prefs:
      msvcprefs = prefs['msvc']
      if 'sdkpath' in msvcprefs:
        self.msvc_sdkpath = msvcprefs['sdkpath']
      if 'toolchain' in msvcprefs:
        self.msvc_toolchain = msvcprefs['toolchain']
    if 'monolithic' in prefs:
      self.build_monolithic = self.get_boolean_flag( prefs['monolithic'] )
    if 'coverage' in prefs:
      self.build_coverage = self.get_boolean_flag( prefs['coverage'] )
    if 'support_lua' in prefs:
      self.support_lua = self.get_boolean_flag( prefs['support_lua'] )
    if 'python' in prefs:
      self.python = prefs['python']

  def build_android_toolchain( self ):
    self.android_platformversion = os.getenv( 'ANDROID_PLATFORMVERSION', self.android_platformversion )
    self.android_toolchainversion_gcc = os.getenv( 'ANDROID_GCCVERSION', self.android_toolchainversion_gcc )
    self.android_toolchainversion_clang = os.getenv( 'ANDROID_CLANGVERSION', self.android_toolchainversion_clang )
    self.android_ndkpath = os.getenv( 'ANDROID_NDKPATH', os.getenv( 'ANDROID_NDK', os.getenv( 'NDK_HOME', self.android_ndkpath ) ) )
    self.android_sdkpath = os.getenv( 'ANDROID_SDKPATH', os.getenv( 'ANDROID_SDK', os.getenv( 'ANDROID_HOME', self.android_sdkpath ) ) )
    self.android_keystore = os.getenv( 'ANDROID_KEYSTORE', self.android_keystore )
    self.android_keyalias = os.getenv( 'ANDROID_KEYALIAS', self.android_keyalias )
    self.android_keystorepass = os.getenv( 'ANDROID_KEYSTOREPASS', self.android_keystorepass )
    self.android_keypass = os.getenv( 'ANDROID_KEYPASS', self.android_keypass )
    self.android_tsa = os.getenv( 'ANDROID_TSA', self.android_tsa )
    self.android_tsacert = os.getenv( 'ANDROID_TSACERT', self.android_tsacert )

    self.android_archname = dict()
    self.android_archname['x86'] = 'x86'
    self.android_archname['x86-64'] = 'x86_64'
    self.android_archname['arm6'] = 'arm'
    self.android_archname['arm7'] = 'arm'
    self.android_archname['arm64'] = 'arm64'
    self.android_archname['mips'] = 'mips'
    self.android_archname['mips64'] = 'mips64'

    self.android_toolchainname = dict()
    self.android_toolchainname['x86'] = 'x86-' + self.android_toolchainversion_gcc
    self.android_toolchainname['x86-64'] = 'x86_64-' + self.android_toolchainversion_gcc
    self.android_toolchainname['arm6'] = 'arm-linux-androideabi-' + self.android_toolchainversion_gcc
    self.android_toolchainname['arm7'] = 'arm-linux-androideabi-' + self.android_toolchainversion_gcc
    self.android_toolchainname['arm64'] = 'aarch64-linux-android-' + self.android_toolchainversion_gcc
    self.android_toolchainname['mips'] = 'mipsel-linux-android-' + self.android_toolchainversion_gcc
    self.android_toolchainname['mips64'] = 'mips64el-linux-android-' + self.android_toolchainversion_gcc

    self.android_toolchainprefix = dict()
    self.android_toolchainprefix['x86'] = 'i686-linux-android-'
    self.android_toolchainprefix['x86-64'] = 'x86_64-linux-android-'
    self.android_toolchainprefix['arm6'] = 'arm-linux-androideabi-'
    self.android_toolchainprefix['arm7'] = 'arm-linux-androideabi-'
    self.android_toolchainprefix['arm64'] = 'aarch64-linux-android-'
    self.android_toolchainprefix['mips'] = 'mipsel-linux-android-'
    self.android_toolchainprefix['mips64'] = 'mips64el-linux-android-'

    self.android_archpath = dict()
    self.android_archpath['x86'] = 'x86'
    self.android_archpath['x86-64'] = 'x86-64'
    self.android_archpath['arm6'] = 'armeabi'
    self.android_archpath['arm7'] = 'armeabi-v7a'
    self.android_archpath['arm64'] = 'arm64-v8a'
    self.android_archpath['mips'] = 'mips'
    self.android_archpath['mips64'] = 'mips64'

    if self.host.is_windows():
      if os.getenv( 'PROCESSOR_ARCHITECTURE', 'AMD64' ).find( '64' ) != -1:
        self.android_hostarchname = 'windows-x86_64'
      else:
        self.android_hostarchname = 'windows-x86'
    elif self.host.is_linux():
        localarch = subprocess.check_output( [ 'uname', '-m' ] ).strip()
        if localarch == 'x86_64':
          self.android_hostarchname = 'linux-x86_64'
        else:
          self.android_hostarchname = 'linux-x86'
    elif self.host.is_macosx():
      self.android_hostarchname = 'darwin-x86_64'

    buildtools_path = os.path.join( self.android_sdkpath, 'build-tools' )
    buildtools_list = [ item for item in os.listdir( buildtools_path ) if os.path.isdir( os.path.join( buildtools_path, item ) ) ]
    buildtools_list.sort( key=lambda s: map( int, s.split('.') ) )

    self.android_buildtools_path = os.path.join( self.android_sdkpath, 'build-tools', buildtools_list[-1] )
    self.android_jar = os.path.join( self.android_sdkpath, 'platforms', 'android-' + self.android_platformversion, 'android.jar' )

    self.javac = 'javac'
    if self.host.is_windows():
      self.dex = os.path.join( self.android_buildtools_path, 'dx.bat' )
    else:
      self.dex = os.path.join( self.android_buildtools_path, 'dx' + self.exe_suffix )
    if not os.path.isfile( self.dex ):
      self.dex = os.path.join( self.android_sdkpath, 'tools', 'dx' + self.exe_suffix )
    self.aapt = os.path.join( self.android_buildtools_path, 'aapt' + self.exe_suffix )
    self.zipalign = os.path.join( self.android_buildtools_path, 'zipalign' + self.exe_suffix )
    if not os.path.isfile( self.zipalign ):
      self.zipalign = os.path.join( self.android_sdkpath, 'tools', 'zipalign' + self.exe_suffix )
    self.jarsigner = 'jarsigner'

  def build_tizen_toolchain( self ):
    self.tizen_platformversion = os.getenv( 'TIZEN_PLATFORMVERSION', self.tizen_platformversion )
    self.tizen_toolchainversion_gcc = os.getenv( 'TIZEN_GCCVERSION', self.tizen_toolchainversion_gcc )
    self.tizen_toolchainversion_clang = os.getenv( 'TIZEN_CLANGVERSION', self.tizen_toolchainversion_clang )
    self.tizen_sdkpath = os.getenv( 'TIZEN_SDKPATH', os.getenv( 'TIZEN_SDK', os.getenv( 'TIZEN_HOME', self.tizen_sdkpath ) ) )
    self.tizen_profile = os.getenv( 'TIZEN_PROFILE', self.tizen_profile )

    self.tizen_archname = dict()
    self.tizen_archname['x86'] = 'i386'
    self.tizen_archname['arm7'] = 'arm'

    self.tizen_toolchainname = dict()
    self.tizen_toolchainname['x86'] = 'i386-linux-gnueabi-gcc-' + self.tizen_toolchainversion_gcc
    self.tizen_toolchainname['arm7'] = 'arm-linux-gnueabi-gcc-' + self.tizen_toolchainversion_gcc

    self.tizen_toolchainprefix = dict()
    self.tizen_toolchainprefix['x86'] = 'i386-linux-gnueabi'
    self.tizen_toolchainprefix['arm7'] = 'arm-linux-gnueabi'

    self.tizen_archpath = dict()
    self.tizen_archpath['x86'] = 'x86'
    self.tizen_archpath['x86-64'] = 'x86-64'
    self.tizen_archpath['arm6'] = 'armeabi'
    self.tizen_archpath['arm7'] = 'armeabi-v7a'
    self.tizen_archpath['arm64'] = 'arm64-v8a'
    self.tizen_archpath['mips'] = 'mips'
    self.tizen_archpath['mips64'] = 'mips64'

<<<<<<< HEAD
  def build_msvc_toolchain( self ):
    if self.msvc_toolchain == '':
      versions = [ '14.0', '13.0', '12.0', '11.0', '10.0' ]
      keys = [
        'HKLM\\SOFTWARE\\Microsoft\\VisualStudio\\SxS\\VC7',
        'HKCU\\SOFTWARE\\Microsoft\\VisualStudio\\SxS\\VC7',
        'HKLM\\SOFTWARE\\Wow6432Node\\Microsoft\\VisualStudio\\SxS\\VC7',
        'HKCU\\SOFTWARE\\Wow6432Node\\Microsoft\\VisualStudio\\SxS\\VC7'
      ]
      msvc_toolchain = ''
      for version in versions:
        for key in keys:
          try:
            query = subprocess.check_output( [ 'reg', 'query', key, '/v', version ], stderr=subprocess.STDOUT ).strip().splitlines()
            if len(query) == 2:
              msvc_toolchain = query[1].split('REG_SZ')[-1].strip()
          except:
            continue
          if not msvc_toolchain == '':
            self.includepaths += [ os.path.join(msvc_toolchain, 'include' ) ]
            self.msvc_toolchain = msvc_toolchain
            break
        if not msvc_toolchain == '':
          break
    if self.msvc_sdkpath == '':
      versions = [ 'v10.0', 'v8.1' ]
      keys = [
        'HKLM\\SOFTWARE\\Microsoft\\Microsoft SDKs\\Windows',
        'HKCU\\SOFTWARE\\Microsoft\\Microsoft SDKs\\Windows',
        'HKLM\\SOFTWARE\\Wow6432Node\\Microsoft\\Microsoft SDKs\\Windows',
        'HKCU\\SOFTWARE\\Wow6432Node\\Microsoft\\Microsoft SDKs\\Windows'
      ]
      include_path = 'include'
      for version in versions:
        for key in keys:
          msvc_sdkpath = ''
          try:
            query = subprocess.check_output( [ 'reg', 'query', key + '\\' + version, '/v', 'InstallationFolder' ], stderr=subprocess.STDOUT ).strip().splitlines()
            if len(query) == 2:
              msvc_sdkpath = query[1].split('REG_SZ')[-1].strip()
              if not msvc_sdkpath == '' and version == 'v10.0':
                base_path = msvc_sdkpath
                msvc_sdkpath = ''
                query = subprocess.check_output( [ 'reg', 'query', key + '\\' + version, '/v', 'ProductVersion' ], stderr=subprocess.STDOUT ).strip().splitlines()
                if len(query) == 2:
                  version_path = query[1].split('REG_SZ')[-1].strip()
                  if not version_path == '':
                    msvc_sdkpath = base_path
                    self.msvc_sdkversionpath = version_path + '.0'
                    include_path = os.path.join( include_path, self.msvc_sdkversionpath )
          except subprocess.CalledProcessError as e:
            continue
          if not msvc_sdkpath == '':
            self.includepaths += [
              os.path.join( msvc_sdkpath, include_path, 'shared' ),
              os.path.join( msvc_sdkpath, include_path, 'um' ),
              os.path.join( msvc_sdkpath, include_path, 'winrt' )
            ]
            if version == 'v10.0':
              self.includepaths += [
                os.path.join( msvc_sdkpath, include_path, 'ucrt' )
              ]
            self.msvc_sdkpath = msvc_sdkpath
            self.msvc_sdkversion = version
            break
        if not msvc_sdkpath == '':
          break
    
=======
    self.zip = 'zip'

  def read_prefs( self, filename ):
    if not os.path.isfile( filename ):
      return
    file = open( filename, 'r' )
    prefs = json.load( file )
    file.close()
    if 'android' in prefs:
      androidprefs = prefs['android']
      if 'ndkpath' in androidprefs:
        self.android_ndkpath = androidprefs['ndkpath']
      if 'sdkpath' in androidprefs:
        self.android_sdkpath = androidprefs['sdkpath']
      if 'keystore' in androidprefs:
        self.android_keystore = androidprefs['keystore']
      if 'keyalias' in androidprefs:
        self.android_keyalias = androidprefs['keyalias']
      if 'keystorepass' in androidprefs:
        self.android_keystorepass = androidprefs['keystorepass']
      if 'keypass' in androidprefs:
        self.android_keypass = androidprefs['keypass']
      if 'platformversion' in androidprefs:
        self.android_platformversion = androidprefs['platformversion']
      if 'gccversion' in androidprefs:
        self.android_toolchainversion_gcc = androidprefs['gccversion']
      if 'clangversion' in androidprefs:
        self.android_toolchainversion_clang = androidprefs['clangversion']
      if 'tsa' in androidprefs:
        self.android_tsa = androidprefs['tsa']
      if 'tsacert' in androidprefs:
        self.android_tsacert = androidprefs['tsacert']
    if 'ios' in prefs:
      iosprefs = prefs['ios']
      if 'deploymenttarget' in iosprefs:
        self.ios_deploymenttarget = iosprefs['deploymenttarget']
      if 'organisation' in iosprefs:
        self.ios_organisation = iosprefs['organisation']
      if 'bundleidentifier' in iosprefs:
        self.ios_bundleidentifier = iosprefs['bundleidentifier']
      if 'provisioning' in iosprefs:
        self.ios_provisioning = iosprefs['provisioning']
    if 'macosx' in prefs:
      macosxprefs = prefs['macosx']
      if 'deploymenttarget' in macosxprefs:
        self.macosx_deploymenttarget = macosxprefs['deploymenttarget']
      if 'organisation' in macosxprefs:
        self.macosx_organisation = macosxprefs['organisation']
      if 'bundleidentifier' in macosxprefs:
        self.macosx_bundleidentifier = macosxprefs['bundleidentifier']
      if 'provisioning' in macosxprefs:
        self.macosx_provisioning = macosxprefs['provisioning']
    if 'pnacl' in prefs:
      pnaclprefs = prefs['pnacl']
      if 'sdkpath' in pnaclprefs:
        self.pnacl_sdkpath = pnaclprefs['sdkpath']
    if 'tizen' in prefs:
      tizenprefs = prefs['tizen']
      if 'sdkpath' in tizenprefs:
        self.tizen_sdkpath = tizenprefs['sdkpath']
      if 'gccversion' in tizenprefs:
        self.tizen_toolchainversion_gcc = tizenprefs['gccversion']
      if 'clangversion' in tizenprefs:
        self.tizen_toolchainversion_clang = tizenprefs['clangversion']
      if 'profile' in tizenprefs:
        self.tizen_profile = tizenprefs['profile']
    if 'monolithic' in prefs:
      self.build_monolithic = self.get_boolean_flag( prefs['monolithic'] )
    if 'coverage' in prefs:
      self.build_coverage = self.get_boolean_flag( prefs['coverage'] )
    if 'support_lua' in prefs:
      self.support_lua = self.get_boolean_flag( prefs['support_lua'] )

>>>>>>> 0acc4071
  def get_boolean_flag( self, val ):
    return ( val == True or val == "True" or val == "true" or val == "1" or val == 1 )

  def build_includepaths( self, includepaths ):
    finalpaths = []
    if not includepaths is None:
      finalpaths += list( includepaths )
    return finalpaths

  def build_libpaths( self, libpaths, arch, config ):
    finalpaths = []
    if not libpaths is None:
      finalpaths += list( libpaths )
    for deplib in self.dependlibs:
      if self.target.is_macosx() or self.target.is_ios():
        finalpaths += [ os.path.join( '..', deplib + '_lib', 'lib', self.target.platform, config ) ]
      else:
        finalpaths += [ os.path.join( '..', deplib + '_lib', 'lib', self.target.platform, config, arch ) ]
    finalpaths += [ self.libpath ]
    if self.target.is_android():
      if arch == 'x86-64' or arch == 'mips64' or arch == 'arm64':
        finalpaths += [ os.path.join( self.make_android_sysroot_path( arch ), 'usr', 'lib64' ) ]
      finalpaths += [ os.path.join( self.make_android_sysroot_path( arch ), 'usr', 'lib' ) ]
    if self.target.is_windows() and self.msvc_sdkpath != '':
      if arch == 'x86':
        finalpaths += [ os.path.join( self.msvc_toolchain, 'lib' ) ]
        if self.msvc_sdkversion == 'v8.1':
          finalpaths += [ os.path.join( self.msvc_sdkpath, 'lib', 'winv6.3', 'um', 'x86' ) ]
        if self.msvc_sdkversion == 'v10.0':
          finalpaths += [ os.path.join( self.msvc_sdkpath, 'lib', self.msvc_sdkversionpath, 'um', 'x86' ) ]
          finalpaths += [ os.path.join( self.msvc_sdkpath, 'lib', self.msvc_sdkversionpath, 'ucrt', 'x86' ) ]
      else:
        finalpaths += [ os.path.join( self.msvc_toolchain, 'lib', 'amd64' ) ]
        if self.msvc_sdkversion == 'v8.1':
          finalpaths += [ os.path.join( self.msvc_sdkpath, 'lib', 'winv6.3', 'um', 'x64' ) ]
        if self.msvc_sdkversion == 'v10.0':
          finalpaths += [ os.path.join( self.msvc_sdkpath, 'lib', self.msvc_sdkversionpath, 'um', 'x64' ) ]
          finalpaths += [ os.path.join( self.msvc_sdkpath, 'lib', self.msvc_sdkversionpath, 'ucrt', 'x64' ) ]
    return finalpaths

  def make_cconfigflags( self, config ):
    flags = ''
    if self.toolchain == 'gcc' or self.toolchain == 'clang':
      if config == 'debug':
        flags += '-O0 -DBUILD_DEBUG=1 -g'
      elif config == 'release':
        flags += '-O3 -DBUILD_RELEASE=1 -g -funroll-loops'
      elif config == 'profile':
        if self.toolchain == 'clang':
          flags += '-O3'
        else:
          flags += '-O4'
        flags += ' -DBUILD_PROFILE=1 -g -funroll-loops'
      elif config == 'deploy':
        if self.toolchain == 'clang':
          flags += '-O3'
        else:
          flags += '-O4'
        flags += ' -DBUILD_DEPLOY=1 -funroll-loops'
      if self.is_monolithic():
        flags += ' -DBUILD_MONOLITHIC=1'
      if self.use_coverage():
        if self.toolchain == 'gcc' or self.toolchain == 'clang':
          flags += ' --coverage'
    elif self.toolchain == 'msvc':
      if config == 'debug':
        flags += '/Od /D "BUILD_DEBUG=1" /GF- /Gm-'
      elif config == 'release':
        flags += '/O2 /D "BUILD_RELEASE=1" /Ob2 /Ot /GT /GL /GF /Gm-'
      elif config == 'profile':
        flags += '/Ox /D "BUILD_PROFILE=1" /Ob2 /Ot /GT /GL /GF /Gm-'
      elif config == 'deploy':
        flags += '/Ox /D "BUILD_DEPLOY=1" /Ob2 /Ot /GT /GL /GF /Gm-'
      if self.is_monolithic():
        flags += ' /D "BUILD_MONOLITHIC=1"'
    return flags

  def make_carchflags( self, arch ):
    flags = ''
    if self.target.is_macosx() or self.target.is_ios():
      if arch == 'x86':
        flags += ' -arch x86'
      elif arch == 'x86-64':
        flags += ' -arch x86_64'
      elif arch == 'arm7':
        flags += ' -arch armv7'
      elif arch == 'arm64':
        flags += ' -arch arm64'
    elif self.target.is_raspberrypi():
      flags += ' -mfloat-abi=hard -mfpu=vfp -mcpu=arm1176jzf-s -mtune=arm1176jzf-s -D__raspberrypi__=1'
    elif self.target.is_android():
      if self.toolchain == 'clang':
        if arch == 'x86':
          flags += ' -target i686-none-linux-android'
        elif arch == 'x86-64':
          flags += ' -target x86_64-none-linux-android'
        elif arch == 'arm6':
          flags += ' -target armv5te-none-linux-androideabi'
        elif arch == 'arm7':
          flags += ' -target armv7-none-linux-androideabi'
        elif arch == 'arm64':
          flags += ' -target aarch64-none-linux-android'
        elif arch == 'mips':
          flags += ' -target mipsel-none-linux-android'
        elif arch == 'mips64':
          flags += ' -target mips64el-none-linux-android'
        flags += ' -gcc-toolchain ' + self.make_android_gcc_path( arch )
      elif self.toolchain == 'gcc':
        if arch == 'mips':
          flags += ' -fno-inline-functions-called-once -fgcse-after-reload -frerun-cse-after-loop -frename-registers'
        elif arch == 'mips64':
          flags += ' -fno-inline-functions-called-once -fgcse-after-reload -frerun-cse-after-loop -frename-registers'
      if arch == 'x86':
        flags += ' -march=i686 -mtune=intel -mssse3 -mfpmath=sse -m32'
      elif arch == 'x86-64':
        flags += ' -march=x86-64 -msse4.2 -mpopcnt -m64 -mtune=intel'
      elif arch == 'arm6':
        flags += ' -march=armv5te -mtune=xscale -msoft-float -marm'
      elif arch == 'arm7':
        flags += ' -march=armv7-a -mhard-float -mfpu=vfpv3-d16 -mfpu=neon -D_NDK_MATH_NO_SOFTFP=1 -marm'
      elif arch == 'arm64':
        pass
    elif self.target.is_tizen():
      if arch == 'x86':
        flags += ' -target i386-tizen-linux-gnueabi -ccc-gcc-name i386-linux-gnueabi-g++ -march=i386'
        flags += ' -gcc-toolchain ' + os.path.join( self.tizen_sdkpath, 'tools', 'i386-linux-gnueabi-gcc-' + self.tizen_toolchainversion_gcc + '/' )
      elif arch == 'arm7':
        flags += ' -target arm-tizen-linux-gnueabi -ccc-gcc-name arm-linux-gnueabi-g++ -march=armv7-a -mfloat-abi=hard -mfpu=vfpv3-d16 -mtune=cortex-a8'
        flags += ' -gcc-toolchain ' + os.path.join( self.tizen_sdkpath, 'tools', 'arm-linux-gnueabi-gcc-' + self.tizen_toolchainversion_gcc + '/' )
    elif self.target.is_windows() and self.toolchain == 'msvc':
      if arch == 'x86':
        flags += ' /arch:SSE2'
      elif arch == 'x86-64':
        pass
    elif self.target.is_windows() and self.toolchain == 'intel':
      if arch == 'x86':
        flags += '/Oy-'
    elif self.toolchain == 'gcc' or self.toolchain == 'clang':
      if arch == 'x86':
        flags += ' -m32'
      elif arch == 'x86-64':
        flags += ' -m64'
    return flags.strip()

  def make_ararchflags( self, arch ):
    flags = ''
    if self.target.is_macosx() or self.target.is_ios():
      if arch == 'x86':
        flags += ' -arch_only x86'
      elif arch == 'x86-64':
        flags += '-arch_only x86_64'
      elif arch == 'arm7':
        flags += '-arch_only armv7'
      elif arch == 'arm64':
        flags += '-arch_only arm64'
    elif self.toolchain == 'msvc':
      if arch == 'x86':
        flags += ' /MACHINE:X86'
      elif arch == 'x86-64':
        flags += ' /MACHINE:X64'
    return flags.strip()

  def make_arconfigflags( self, arch, config ):
    flags = ''
    if self.toolchain == 'msvc':
      flags += ' /ignore:4221' #Ignore empty object file warning
      if config != 'debug':
        flags += ' /LTCG'
    return flags.strip()

  def make_linkarchflags( self, arch ):
    flags = ''
    if self.target.is_macosx() or self.target.is_ios():
      if arch == 'x86':
        flags += ' -arch x86'
      elif arch == 'x86-64':
        flags += ' -arch x86_64'
        if self.support_lua:
          flags += ' -pagezero_size 10000 -image_base 100000000'
      elif arch == 'arm7':
        flags += ' -arch armv7'
      elif arch == 'arm64':
        flags += ' -arch arm64'
        if self.support_lua:
          flags += ' -pagezero_size 10000 -image_base 100000000'
    elif self.target.is_raspberrypi():
      pass
    elif self.target.is_android():
      if arch == 'arm7':
        flags += ' -lm_hard -Wl,--no-warn-mismatch -Wl,--fix-cortex-a8'
      if self.toolchain == 'clang':
        if arch == 'x86':
          flags += ' -target i686-none-linux-android'
        elif arch == 'x86-64':
          flags += ' -target x86_64-none-linux-android'
        elif arch == 'arm6':
          flags += ' -target armv5te-none-linux-androideabi'
        elif arch == 'arm7':
          flags += ' -target armv7-none-linux-androideabi'
        elif arch == 'arm64':
          flags += ' -target aarch64-none-linux-android'
        elif arch == 'mips':
          flags += ' -target mipsel-none-linux-android'
        elif arch == 'mips64':
          flags += ' -target mips64el-none-linux-android'
        flags += ' -gcc-toolchain ' + self.make_android_gcc_path( arch )
    elif self.target.is_tizen():
      if arch == 'x86':
        flags += ' -target i386-tizen-linux-gnueabi -ccc-gcc-name i386-linux-gnueabi-g++ -march=i386'
        flags += ' -gcc-toolchain ' + os.path.join( self.tizen_sdkpath, 'tools', 'i386-linux-gnueabi-gcc-' + self.tizen_toolchainversion_gcc + '/' )
      elif arch == 'arm7':
        flags += ' -target arm-tizen-linux-gnueabi -ccc-gcc-name arm-linux-gnueabi-g++ -march=armv7-a -mfloat-abi=hard -mfpu=vfpv3-d16 -mtune=cortex-a8'
        flags += ' -gcc-toolchain ' + os.path.join( self.tizen_sdkpath, 'tools', 'arm-linux-gnueabi-gcc-' + self.tizen_toolchainversion_gcc + '/' )
    elif self.toolchain == 'gcc' or self.toolchain == 'clang':
      if arch == 'x86':
        flags += ' -m32'
      elif arch == 'x86-64':
        flags += ' -m64'
    elif self.toolchain == 'msvc':
      if arch == 'x86':
        flags += ' /MACHINE:X86'
      elif arch == 'x86-64':
        flags += ' /MACHINE:X64'
    return flags.strip()

  def make_linkconfigflags( self, arch, config ):
    flags = ''
    if self.toolchain == 'msvc':
      if config == 'debug':
        flags += ' /DEBUG /INCREMENTAL'
      else:
        flags += ' /DEBUG /LTCG /INCREMENTAL:NO /OPT:REF /OPT:ICF'
    if self.use_coverage():
      if self.toolchain == 'gcc' or self.toolchain == 'clang':
        flags += ' --coverage'
    return flags.strip()

  def make_linkarchlibs( self, arch ):
    archlibs = []
    if self.target.is_android():
      if arch == 'arm7':
        archlibs += [ 'm_hard' ]
      else:
        archlibs += [ 'm' ]
      archlibs += [ 'gcc', 'android' ]
    return archlibs

  def toolchain( self ):
    return self.toolchain

  def is_msvc( self ):
    return self.toolchain == 'msvc'

  def is_gcc( self ):
    return self.toolchain == 'gcc'

  def is_clang( self ):
    return self.toolchain == 'clang'

  def is_intel( self ):
    return self.toolchain == 'intel'

  def is_monolithic( self ):
    return self.build_monolithic

  def use_coverage( self ):
    return self.build_coverage

  def cc( self ):
    return self.cc

  def objext( self ):
    return self.objext

  def ar( self ):
    return self.ar

  def link( self ):
    return self.link

  def cflags( self ):
    return self.cflags

  def mflags( self ):
    return self.mflags

  def arflags( self ):
    return self.arflags

  def linkflags( self ):
    return self.linkflags

  def archs( self ):
    return self.archs

  def configs( self ):
    return self.configs

  def buildpath( self ):
    return self.buildpath

  def libpath( self ):
    return self.libpath

  def binpath( self ):
    return self.binpath

  def includepaths( self ):
    return self.includepaths

  def android_ndkpath( self ):
    return self.android_ndkpath

  def shell_escape( self, str ):
    # This isn't complete, but it's just enough to make NINJA_PYTHON work.
    if self.host.is_windows():
      return str
    if '"' in str:
      return "'%s'" % str.replace( "'", "\\'" )
    return str

  def path_escape( self, str ):
    if self.is_msvc():
      return "\"%s\"" % str.replace( "\"", "'" )
    return str

  def write_rules( self, writer ):
    writer.rule( 'cc', command = self.cccmd, depfile = self.ccdepfile, deps = self.ccdeps, description = 'CC $in' )
    writer.rule( 'ar', command = self.arcmd, description = 'LIB $out')
    writer.rule( 'link', command = self.linkcmd, description = 'LINK $out')
    writer.rule( 'copy', command = self.copycmd, description = 'COPY $in -> $outpath')
    if self.target.is_macosx() or self.target.is_ios():
      writer.rule( 'cm', command = self.cmcmd, depfile = self.ccdepfile, deps = self.ccdeps, description = 'CC $in' )
      writer.rule( 'lipo', command = self.lipocmd, description = 'LIPO $out' )
      writer.rule( 'dsymutil', command = self.dsymutilcmd, description = 'DSYMUTIL $outpath' )
      writer.rule( 'plist', command = self.plistcmd, description = 'PLIST $outpath' )
      writer.rule( 'xcassets', command = self.xcassetscmd, description = 'XCASSETS $outpath' )
      writer.rule( 'xib', command = self.xibcmd, description = 'XIB $outpath' )
      writer.rule( 'codesign', command = self.codesigncmd, description = 'CODESIGN $outpath' )
    if self.target.is_android():
      writer.rule( 'aapt', command = self.aaptcmd, description = 'AAPT $out' )
      writer.rule( 'aaptdeploy', command = self.aaptdeploycmd, description = 'AAPT $out' )
      writer.rule( 'aaptadd', command = self.aaptaddcmd, description = 'AAPT $out' )
      writer.rule( 'javac', command = self.javaccmd, description = 'JAVAC $outpath' )
      writer.rule( 'dex', command = self.dexcmd, description = 'DEX $out' )
      writer.rule( 'jarsigner', command = self.jarsignercmd, description = 'JARSIGNER $out' )
      writer.rule( 'zipalign', command = self.zipaligncmd, description = 'ZIPALIGN $out' )
    if self.target.is_pnacl():
      writer.rule( 'finalize', command = self.finalizecmd, description = 'FINALIZE $out' )
      writer.rule( 'nmf', command = self.nmfcmd, description = 'NMF $out' )
    if self.target.is_tizen():
      writer.rule( 'zip', command = self.zipcmd, description = 'ZIP $out' )
    writer.newline()

  def write_variables( self, writer ):
    writer.variable( 'builddir', self.buildpath )
    writer.variable( 'target', self.target.platform )
    writer.variable( 'config', '' )
    if self.host.is_macosx() and (self.target.is_macosx() or self.target.is_ios()):
      if self.target.is_macosx():
        sdkpath = subprocess.check_output( [ 'xcrun', '--sdk', 'macosx', '--show-sdk-path' ] ).strip()
      elif self.target.is_ios():
        sdkpath = subprocess.check_output( [ 'xcrun', '--sdk', 'iphoneos', '--show-sdk-path' ] ).strip()
      if sdkpath:
        writer.variable( 'sdkpath', sdkpath )
    if self.target.is_windows():
      writer.variable( 'pdbpath', '' )
    if self.target.is_android():
      writer.variable( 'ndk', self.android_ndkpath )
      writer.variable( 'sdk', self.android_sdkpath )
      writer.variable( 'androidjar', self.android_jar )
      writer.variable( 'apkbuildpath', '' )
      writer.variable( 'apk', '' )
      writer.variable( 'apksource', '' )
      writer.variable( 'apkaddfiles', '' )
      writer.variable( 'javac', self.javac )
      writer.variable( 'dex', self.dex )
      writer.variable( 'aapt', self.aapt )
      writer.variable( 'zipalign', self.zipalign )
      writer.variable( 'jarsigner', self.jarsigner )
      writer.variable( 'keystore', self.android_keystore )
      writer.variable( 'keyalias', self.android_keyalias )
      writer.variable( 'keystorepass', self.android_keystorepass )
      writer.variable( 'keypass', self.android_keypass )
      writer.variable( 'toolchain', '' )
      writer.variable( 'toolchaintarget', '' )
      writer.variable( 'sysroot', '' )
      writer.variable( 'liblinkname', '' )
      writer.variable( 'aaptflags', '' )
      writer.variable( 'timestamp', '' )
    if self.target.is_tizen():
      writer.variable( 'sdk', self.tizen_sdkpath )
      writer.variable( 'toolchain', '' )
      writer.variable( 'toolchaintarget', '' )
      writer.variable( 'sysroot', '' )
    if self.is_msvc():
      writer.variable( 'toolchain', self.msvc_toolchain )
    if self.target.is_pnacl():
      writer.variable( 'finalize', self.finalize )
      writer.variable( 'nmf', self.nmf )
    if self.target.is_tizen():
      writer.variable( 'zip', self.zip )
    writer.variable( 'cc', self.cc )
    writer.variable( 'ar', self.ar )
    writer.variable( 'link', self.link )
    writer.variable( 'copy', self.copy )
    if self.target.is_macosx() or self.target.is_ios():
      writer.variable( 'lipo', self.lipo )
      writer.variable( 'plist', self.plist )
      writer.variable( 'xcassets', self.xcassets )
      writer.variable( 'xib', self.xib )
      writer.variable( 'dsymutil', self.dsymutil )
      writer.variable( 'outplist', '' )
      writer.variable( 'exename', '' )
      writer.variable( 'prodname', '' )
      writer.variable( 'binname', '' )
      writer.variable( 'module', '' )
      writer.variable( 'bundleidentifier', '' )
      writer.variable( 'outpath', '' )
      writer.variable( 'provisioning', 'none' )
      if self.target.is_macosx():
        writer.variable( 'deploymenttarget', self.macosx_deploymenttarget )
      elif self.target.is_ios():
        writer.variable( 'deploymenttarget', self.ios_deploymenttarget )
      writer.variable( 'mflags', ' '.join( self.shell_escape( flag ) for flag in self.mflags ) )
    writer.variable( 'cflags', ' '.join( self.shell_escape( flag ) for flag in self.cflags ) )
    writer.variable( 'arflags', ' '.join( self.shell_escape( flag ) for flag in self.arflags ) )
    writer.variable( 'linkflags', ' '.join( self.shell_escape( flag ) for flag in self.linkflags ) )
    writer.variable( 'carchflags', ' '.join( self.shell_escape( flag ) for flag in self.carchflags ) )
    writer.variable( 'ararchflags', ' '.join( self.shell_escape( flag ) for flag in self.ararchflags ) )
    writer.variable( 'arconfigflags', ' '.join( self.shell_escape( flag ) for flag in self.arconfigflags ) )
    writer.variable( 'linkarchflags', ' '.join( self.shell_escape( flag ) for flag in self.linkarchflags ) )
    writer.variable( 'linkconfigflags', ' '.join( self.shell_escape( flag ) for flag in self.linkconfigflags ) )
    writer.variable( 'cconfigflags', ' '.join( self.shell_escape( flag ) for flag in self.cconfigflags ) )
    writer.variable( 'includepaths', ' '.join( self.shell_escape( path ) for path in self.make_includepaths( self.includepaths ) ) )
    writer.variable( 'libpaths', ' '.join( self.shell_escape( path ) for path in self.make_libpaths( self.libpaths ) ) )
    writer.variable( 'libs', ' ' )
    writer.variable( 'archlibs', ' ' )
    writer.variable( 'implicitin', '' )
    writer.newline()

  def make_libs( self, libs ):
    if self.is_msvc():
      return [ lib + '.lib' for lib in libs ]
    return [ '-l' + lib for lib in libs ]

  def make_frameworks( self, frameworks ):
    if self.target.is_macosx() or self.target.is_ios():
      return [ '-framework ' + framework for framework in frameworks ]
    return[]

  def make_includepaths( self, includepaths ):
    if self.is_msvc():
      return [ '/I' + self.path_escape(path) for path in includepaths ]
    return [ '-I' + path for path in includepaths ]

  def make_libpaths( self, libpaths ):
    if self.is_msvc():
      return [ '/LIBPATH:' + self.path_escape(path) for path in libpaths ]
    return [ '-L' + path for path in libpaths ]

  def list_per_config( self, config_dicts, config ):
    if config_dicts is None:
      return None
    config_list = []
    for config_dict in config_dicts:
      config_list += config_dict[config]
    return config_list

  def make_android_toolchain_path( self, arch ):
    if self.toolchain == 'clang':
      return os.path.join( self.make_android_clang_path( arch ), 'bin', '' )
    return os.path.join( self.make_android_gcc_path( arch ), 'bin', self.android_toolchainprefix[arch] )

  def make_android_clang_path( self, arch ):
    return os.path.join( self.android_ndkpath, 'toolchains', 'llvm-' + self.android_toolchainversion_clang, 'prebuilt', self.android_hostarchname )

  def make_android_gcc_path( self, arch ):
    return os.path.join( self.android_ndkpath, 'toolchains', self.android_toolchainname[arch], 'prebuilt', self.android_hostarchname )

  def make_android_sysroot_path( self, arch ):
    return os.path.join( self.android_ndkpath, 'platforms', 'android-' + self.android_platformversion, 'arch-' + self.android_archname[arch] )

  def make_tizen_toolchain_path( self, arch ):
    if self.toolchain == 'clang':
      return os.path.join( self.make_tizen_clang_path( arch ), 'bin', '' )
    return os.path.join( self.make_tizen_gcc_path( arch ), 'bin', '' )

  def make_tizen_clang_path( self, arch ):
    return os.path.join( self.tizen_sdkpath, 'tools', 'llvm-' + self.tizen_toolchainversion_clang )

  def make_tizen_gcc_path( self, arch ):
    return os.path.join( self.tizen_sdkpath, 'tools', self.tizen_toolchainprefix[arch] + '-gcc-' + self.tizen_gccversion )

  def make_tizen_sysroot_path( self, arch ):
    if arch == 'arm7':
      return os.path.join( self.tizen_sdkpath, 'platforms', 'mobile-' + self.tizen_platformversion, 'rootstraps', 'mobile-' + self.tizen_platformversion + '-device.core' )
    return os.path.join( self.tizen_sdkpath, 'platforms', 'mobile-' + self.tizen_platformversion, 'rootstraps', 'mobile-' + self.tizen_platformversion + '-emulator.core' )

  def make_tizen_ar_path( self, arch ):
    return os.path.join( self.tizen_sdkpath, 'tools', self.tizen_toolchainname[arch], 'bin', self.tizen_toolchainprefix[arch] + '-ar' )

  def make_msvc_toolchain_path( self, arch ):
    if arch == 'x86-64':
      return os.path.join( self.msvc_toolchain, 'bin', 'amd64\\' )
    return os.path.join( self.msvc_toolchain, 'bin\\' )

  def make_bundleidentifier( self, binname ):
    if self.target.is_macosx():
      return self.macosx_bundleidentifier.replace( '$(binname)', binname )
    elif self.target.is_ios():
      return self.ios_bundleidentifier.replace( '$(binname)', binname )
    return ''

  def make_pathhash( self, path ):
    return '-' + hex( zlib.adler32( path ) & 0xffffffff )[2:]

  def build_copy( self, writer, dest, source, base_create_dir = '', created_dir_targets = '' ):
    destlist = [ dest ]
    if base_create_dir != '':
      while created_dir_targets != '':
        destlist += [ os.path.join( base_create_dir, created_dir_targets ) ]
        created_dir_targets = os.path.split( created_dir_targets )[0]
    writer.build( destlist, 'copy', source, variables = [ ( 'outpath', dest ) ] )
    return [ dest ]

  def build_app( self, writer, config, basepath, module, binpath, binname, unibinary, resources, codesign ):
    #Outputs
    builtbin = []
    builtres = []
    builtsym = []

    #Paths
    builddir = os.path.join( self.buildpath, config, 'app', binname )
    dsympath = binpath + '.dSYM'

    #Extract debug symbols from universal binary
    dsymcontentpath = os.path.join( dsympath, 'Contents' )
    builtsym = writer.build( [ os.path.join( dsymcontentpath, 'Resources', 'DWARF', binname ), os.path.join( dsymcontentpath, 'Resources', 'DWARF' ), os.path.join( dsymcontentpath, 'Resources' ), os.path.join( dsymcontentpath, 'Info.plist' ), dsymcontentpath, dsympath ], 'dsymutil', unibinary, variables = [ ( 'outpath', dsympath ) ] )

    #Copy final universal binary
    if self.target.is_ios():
      builtbin = self.build_copy( writer, os.path.join( binpath, self.binprefix + binname + self.binext ), unibinary )
    else:
      builtbin = self.build_copy( writer, os.path.join( binpath, 'Contents', 'MacOS', self.binprefix + binname + self.binext ), unibinary, os.path.join( binpath, 'Contents' ), 'MacOS' )

    #Build resources
    if resources:
      has_resources = False

      #Lists of input plists and partial plist files produced by resources
      plists = []
      assetsplists = []
      xibplists = []

      #All resource output files
      outfiles = []

      #First build everything except plist inputs
      for resource in resources:
        if resource.endswith( '.xcassets' ):
          if self.target.is_macosx():
            assetsvars = [ ( 'outpath', os.path.join( binpath, 'Contents', 'Resources' ) ) ]
          else:
            assetsvars = [ ( 'outpath', binpath ) ]
          outplist = os.path.join( builddir, os.path.splitext( os.path.basename( resource ) )[0] + '-xcassets.plist' )
          assetsvars += [ ( 'outplist', outplist ) ]
          outfiles = [ outplist ]
          if self.target.is_macosx():
            outfiles += [ os.path.join( binpath, 'Contents', 'Resources', 'AppIcon.icns' ) ]
          elif self.target.is_ios():
            pass #TODO: Need to list all icon and launch image files here
          assetsplists += writer.build( outfiles, 'xcassets', os.path.join( basepath, module, resource ), variables = assetsvars )
          has_resources = True
        elif resource.endswith( '.xib' ):
          xibmodule = binname.replace( '-', '_' ).replace( '.', '_' )
          if self.target.is_macosx():
            nibpath = os.path.join( binpath, 'Contents', 'Resources', os.path.splitext( os.path.basename( resource ) )[0] + '.nib' )
          else:
            nibpath = os.path.join( binpath, os.path.splitext( os.path.basename( resource ) )[0] + '.nib' )
          plistpath = os.path.join( builddir, os.path.splitext( os.path.basename( resource ) )[0] + '-xib.plist' )
          xibplists += [ plistpath ]
          outfiles = []
          if self.target.is_ios():
            outfiles += [ os.path.join( nibpath, 'objects.nib' ), os.path.join( nibpath, 'objects-8.0+.nib' ), os.path.join( nibpath, 'runtime.nib' ) ]
          outfiles += [ nibpath, plistpath ]
          builtres += writer.build( outfiles, 'xib', os.path.join( basepath, module, resource ), variables = [ ( 'outpath', nibpath ), ( 'outplist', plistpath ), ( 'module', xibmodule ) ] )
          has_resources = True
        elif resource.endswith( '.plist' ):
          plists += [ os.path.join( basepath, module, resource ) ]

      #Extra output files/directories
      outfiles = []
      if has_resources and self.target.is_macosx():
        outfiles += [ os.path.join( binpath, 'Contents', 'Resources' ) ]

      #Now build input plists appending partial plists created by previous resources
      if self.target.is_macosx():
        plistpath = os.path.join( binpath, 'Contents', 'Info.plist' )
        pkginfopath = os.path.join( binpath, 'Contents', 'PkgInfo' )
      else:
        plistpath = os.path.join( binpath, 'Info.plist' )
        pkginfopath = os.path.join( binpath, 'PkgInfo' )
      plistvars = [ ( 'exename', binname ), ( 'prodname', binname ), ( 'outpath', plistpath ) ]
      bundleidentifier = self.make_bundleidentifier( binname )
      if bundleidentifier != '':
        plistvars += [ ( 'bundleidentifier', bundleidentifier ) ]
      outfiles += [ plistpath, pkginfopath ]
      builtres += writer.build( outfiles, 'plist', plists + assetsplists + xibplists, implicit = [ os.path.join( 'build', 'ninja', 'plist.py' ) ], variables = plistvars )

    #Do code signing (might modify binary, but does not matter, nothing should have final binary as input anyway)
    if codesign:
      codesignvars = [ ( 'builddir', builddir ), ( 'binname', binname ), ( 'outpath', binpath ), ( 'config', config ) ]
      if self.target.is_ios():
        if self.ios_provisioning != '':
          codesignvars += [ ( 'provisioning', self.ios_provisioning ) ]
        writer.build( [ os.path.join( binpath, '_CodeSignature', 'CodeResources' ), os.path.join( binpath, '_CodeSignature' ), binpath ], 'codesign', builtbin, implicit = builtres + [ os.path.join( 'build', 'ninja', 'codesign.py' ) ], variables = codesignvars )
      elif self.target.is_macosx():
        if self.macosx_provisioning != '':
          codesignvars += [ ( 'provisioning', self.macosx_provisioning ) ]
        writer.build( [ os.path.join( binpath, 'Contents', '_CodeSignature', 'CodeResources' ), os.path.join( binpath, 'Contents', '_CodeSignature' ), os.path.join( binpath, 'Contents' ), binpath ], 'codesign', builtbin, implicit = builtres + [ os.path.join( 'build', 'ninja', 'codesign.py' ) ], variables = codesignvars )

    return builtbin + builtsym + builtres

  def build_apk( self, writer, config, basepath, module, binname, archbins, resources, javasources ):
    buildpath = os.path.join( self.buildpath, config, "apk", binname )
    baseapkname = binname + ".base.apk"
    unsignedapkname = binname + ".unsigned.apk"
    unalignedapkname = binname + ".unaligned.apk"
    apkname = binname + ".apk"
    apkfiles = []
    libfiles = []
    locallibs = ''
    resfiles = []
    manifestfile = []

    writer.comment('Make APK')
    for _, value in archbins.iteritems():
      for archbin in value:
        archpair = os.path.split( archbin )
        libname = archpair[1]
        arch = os.path.split( archpair[0] )[1]
        locallibpath = os.path.join( 'lib', self.android_archpath[arch], libname )
        archpath = os.path.join( buildpath, locallibpath )
        locallibs += locallibpath + ' '
        libfiles += self.build_copy( writer, archpath, archbin )
    for resource in resources:
      filename = os.path.split( resource )[1]
      if filename == 'AndroidManifest.xml':
        manifestfile = self.build_copy( writer, os.path.join( buildpath, 'AndroidManifest.xml' ), os.path.join( basepath, module, resource ) )
      else:
        restype = os.path.split( os.path.split( resource )[0] )[1]
        if restype == 'asset':
          pass #todo: implement
        else:
          resfiles += self.build_copy( writer, os.path.join( buildpath, 'res', restype, filename ), os.path.join( basepath, module, resource ) )
    aaptvars = [ ( 'apkbuildpath', buildpath ), ( 'apk', baseapkname ) ]
    aaptout = [ os.path.join( buildpath, baseapkname ), os.path.join( buildpath, 'gen' ) ]
    if config == 'deploy':
      baseapkfile = writer.build( aaptout, 'aaptdeploy', manifestfile, variables = aaptvars, implicit = manifestfile + resfiles )
    else:
      baseapkfile = writer.build( aaptout, 'aapt', manifestfile, variables = aaptvars, implicit = manifestfile + resfiles )

    #Compile java code
    javafiles = []
    localjava = ''
    if javasources != []:
      #self.javaccmd = '$javac -d $outpath -classpath $outpath -sourcepath $sourcepath -target 1.5 -bootclasspath $androidjar -g -source 1.5 -Xlint:-options $in'
      #self.dexcmd = '$dex --dex --output $out $in'
      javasourcepath = 'test/all/android/java'
      javasourcepath += ';' + os.path.join( buildpath, 'gen' )
      classpath = os.path.join( buildpath, 'classes' )
      javavars = [ ( 'outpath', classpath ), ( 'sourcepath', javasourcepath ) ]
      javaclasses = writer.build( classpath, 'javac', javasources, variables = javavars )
      localjava = 'classes.dex'
      javafiles += writer.build( os.path.join( buildpath, 'classes.dex' ), 'dex', classpath )

    #Add native libraries and java classes to apk
    aaptvars = [ ( 'apkbuildpath', buildpath ), ( 'apk', unsignedapkname ), ( 'apksource', baseapkname ), ( 'apkaddfiles', locallibs + localjava ) ]
    unsignedapkfile = writer.build( os.path.join( buildpath, unsignedapkname ), 'aaptadd', baseapkfile, variables = aaptvars, implicit = libfiles + javafiles )

    #Sign the APK
    jarsignervars = []
    if self.android_tsacert != '':
      jarsignervars += [ ( 'timestamp', '-tsacert ' + self.android_tsacert ) ]
    elif self.android_tsa != '':
      jarsignervars += [ ( 'timestamp', '-tsa ' + self.android_tsa ) ]
    unalignedapkfile = writer.build( os.path.join( buildpath, unalignedapkname ), 'jarsigner', unsignedapkfile, variables = jarsignervars )

    #Run zipalign
    outfile = writer.build( os.path.join( self.binpath, config, apkname ), 'zipalign', unalignedapkfile )
    return outfile

  def build_tpk( self, writer, config, basepath, module, binname, archbins, resources ):
    buildpath = os.path.join( self.buildpath, config, "tpk", binname )
    tpks = []
    writer.comment('Make TPK in ' + buildpath)
    for _, value in archbins.iteritems():
      for archbin in value:
        tpkdeps = []
        writer.comment("Archbin " + archbin)
        pathname = os.path.split( archbin )[0]
        archname = os.path.split( pathname )[1]
        filename = os.path.split( archbin )[1]
        tpkdeps += self.build_copy( writer, os.path.join( buildpath, archname, 'bin', filename ), archbin )
        for resource in resources:
          filename = os.path.split( resource )[1]
          if filename == 'tizen-manifest.xml':
            tpkdeps += self.build_copy( writer, os.path.join( buildpath, archname, 'tizen-manifest.xml' ), os.path.join( basepath, module, resource ) )
          else:
            restype = os.path.split( os.path.split( resource )[0] )[1]
            tpkdeps += self.build_copy( writer, os.path.join( buildpath, archname, 'shared', restype, filename ), os.path.join( basepath, module, resource ) )
        tpkname = binname + '.tpk'
        zipvars = [ ( 'implicitin', os.path.join( buildpath, archname ) ) ]
        tpks += writer.build( os.path.join( self.binpath, config, archname, tpkname ), 'zip', None, variables = zipvars, implicit = tpkdeps )
    return tpks

  def lib( self, writer, module, sources, basepath = None, configs = None, includepaths = None ):
    built = {}
    if basepath == None:
      basepath = ''
    if configs is None:
      configs = list( self.configs )
    decoratedmodule = module + self.make_pathhash( module )
    moreincludepaths = self.build_includepaths( includepaths )
    do_universal = True if self.target.is_macosx() or self.target.is_ios() else False
    for config in configs:
      archlibs = []
      built[config] = []
      for arch in self.archs:
        objs = []
        buildpath = os.path.join( self.buildpath, config, arch )
        if self.target.is_macosx() or self.target.is_ios() or self.target.is_pnacl():
          libpath = os.path.join( self.libpath, config )
        else:
          libpath = os.path.join( self.libpath, config, arch )
        localvariables = [ ( 'carchflags', self.make_carchflags( arch ) ),
                           ( 'cconfigflags', self.make_cconfigflags( config ) ) ]
        localarvariables = [ ( 'ararchflags', self.make_ararchflags( arch ) ),
                             ( 'arconfigflags', self.make_arconfigflags( arch, config ) ) ]
        extraincludepaths = []
        if self.target.is_windows():
          localvariables += [ ( 'pdbpath', os.path.join( buildpath, basepath, decoratedmodule, 'ninja.pdb' ) ) ]
          if self.is_msvc():
            localvariables += [ ( 'toolchain', self.make_msvc_toolchain_path( arch ) ) ]
            localarvariables += [ ( 'toolchain', self.make_msvc_toolchain_path( arch ) ) ]
        if self.target.is_android():
          sysroot = self.make_android_sysroot_path( arch )
          localvariables += [ ( 'toolchain', self.make_android_toolchain_path( arch ) ),
                              ( 'sysroot', sysroot ) ]
          localarvariables += [ ( 'toolchain', self.make_android_toolchain_path( arch ) ),
                                ( 'sysroot', sysroot ) ]
          extraincludepaths += [ os.path.join( sysroot, 'usr', 'include' ) ]
        if self.target.is_tizen():
          sysroot = self.make_tizen_sysroot_path( arch )
          localvariables += [ ( 'toolchain', self.make_tizen_toolchain_path( arch ) ),
                              ( 'sysroot', sysroot ) ]
          localarvariables += [ ( 'toolchain', self.make_tizen_toolchain_path( arch ) ),
                                ( 'sysroot', sysroot ),
                                ( 'ar', self.make_tizen_ar_path( arch ) ) ]
          extraincludepaths += [ os.path.join( sysroot, 'usr', 'include' ), os.path.join( sysroot, 'usr', 'include', 'appfw' ) ]
        if moreincludepaths != [] or extraincludepaths != []:
          localvariables += [ ( 'moreincludepaths', self.make_includepaths( moreincludepaths + extraincludepaths ) ) ]
        for name in sources:
          if os.path.isabs( name ):
            infile = name
            outfile = os.path.join( buildpath, basepath, decoratedmodule, os.path.splitext( os.path.basename( name ) )[0] + self.make_pathhash( infile ) + self.objext )
          else:
            infile = os.path.join( basepath, module, name )
            outfile = os.path.join( buildpath, basepath, decoratedmodule, os.path.splitext( name )[0] + self.make_pathhash( infile ) + self.objext )
          if name.endswith( '.c' ):
            objs += writer.build( outfile, 'cc', infile, variables = localvariables )
          elif name.endswith( '.m' ) and ( self.target.is_macosx() or self.target.is_ios() ):
            objs += writer.build( outfile, 'cm', infile, variables = localvariables )
        archlibs += writer.build( os.path.join( buildpath if do_universal else libpath, self.libprefix + module + self.staticlibext ), 'ar', objs, variables = localarvariables )
      if self.target.is_macosx() or self.target.is_ios():
        writer.newline()
        writer.comment( "Make universal library" )
        built[config] += writer.build( os.path.join( self.libpath, config, self.libprefix + module + self.staticlibext ), 'ar', archlibs, variables = [ ( 'arflags', '-static -no_warning_for_no_symbols' ) ] );
      else:
        built[config] += archlibs
    writer.newline()
    return built

  def bin( self, writer, module, sources, binname, basepath = None, implicit_deps = None, libs = None, resources = None, configs = None, includepaths = None, extralibs = None, extraframeworks = None, is_app = False ):
    built = {}
    if basepath is None:
      basepath = ''
    if binname is None:
      binname = module
    if configs is None:
      configs = list( self.configs )
    if libs is None:
      libs = []
    if extralibs is None:
      extralibs = []
    if extraframeworks is None:
      extraframeworks = []
    moreincludepaths = self.build_includepaths( includepaths )
    do_universal = True if self.target.is_macosx() or self.target.is_ios() else False
    for config in configs:
      localcconfigflags = self.make_cconfigflags( config )
      built[config] = []
      builtbin = []
      local_deps = self.list_per_config( implicit_deps, config )
      for arch in self.archs:
        objs = []
        buildpath = os.path.join( self.buildpath, config, arch )
        if self.target.is_macosx() or self.target.is_ios() or self.target.is_pnacl():
          libpath = os.path.join( self.libpath, config )
          binpath = os.path.join( self.binpath, config )
        else:
          libpath = os.path.join( self.libpath, config, arch )
          binpath = os.path.join( self.binpath, config, arch )
        localcarchflags = self.make_carchflags( arch )
        locallinkarchflags = self.make_linkarchflags( arch )
        locallinkconfigflags = self.make_linkconfigflags( arch, config )
        locallibpaths = self.make_libpaths( self.build_libpaths( self.libpaths + [ libpath ], arch, config ) )
        localarchlibs = self.make_linkarchlibs( arch )
        localvariables = [ ( 'carchflags', localcarchflags ),
                           ( 'cconfigflags', localcconfigflags ) ]
        locallinkvariables = [ ( 'libs', self.make_libs( libs + self.dependlibs + extralibs + self.extralibs ) + self.make_frameworks( extraframeworks ) ),
                               ( 'archlibs', self.make_libs( localarchlibs ) ),
                               ( 'linkconfigflags', locallinkconfigflags ),
                               ( 'linkarchflags', locallinkarchflags ),
                               ( 'libpaths', locallibpaths ) ]
        extraincludepaths = []
        if self.target.is_windows():
          localvariables += [ ( 'pdbpath', os.path.join( buildpath, basepath, module, 'ninja.pdb' ) ) ]
          locallinkvariables += [ ( 'pdbpath', os.path.join( binpath, self.binprefix + binname + '.pdb' ) ) ]
          if self.is_msvc():
            localvariables += [ ( 'toolchain', self.make_msvc_toolchain_path( arch ) ) ]
            locallinkvariables += [ ( 'toolchain', self.make_msvc_toolchain_path( arch ) ) ]
        if self.target.is_android():
          sysroot = self.make_android_sysroot_path( arch )
          localvariables += [ ( 'toolchain', self.make_android_toolchain_path( arch ) ),
                              ( 'sysroot', sysroot ) ]
          locallinkvariables += [ ( 'toolchain', self.make_android_toolchain_path( arch ) ),
                                  ( 'sysroot', sysroot ),
                                  ( 'liblinkname', self.binprefix + binname + self.binext ) ]
          extraincludepaths += [ os.path.join( sysroot, 'usr', 'include' ) ]
        if self.target.is_tizen():
          sysroot = self.make_tizen_sysroot_path( arch )
          localvariables += [ ( 'toolchain', self.make_tizen_toolchain_path( arch ) ),
                              ( 'sysroot', sysroot ) ]
          locallinkvariables += [ ( 'toolchain', self.make_tizen_toolchain_path( arch ) ),
                                  ( 'sysroot', sysroot ),
                                  ( 'liblinkname', self.binprefix + binname + self.binext ) ]
          extraincludepaths += [ os.path.join( sysroot, 'usr', 'include' ), os.path.join( sysroot, 'usr', 'include', 'appfw' ) ]
        if moreincludepaths != [] or extraincludepaths != []:
          localvariables += [ ( 'moreincludepaths', self.make_includepaths( moreincludepaths + extraincludepaths ) ) ]
        for name in sources:
          if os.path.isabs( name ):
            infile = name
            outfile = os.path.join( buildpath, basepath, module, os.path.splitext( os.path.basename( name ) )[0] + self.make_pathhash( infile ) + self.objext )
          else:
            infile = os.path.join( basepath, module, name )
            outfile = os.path.join( buildpath, basepath, module, os.path.splitext( name )[0] + self.make_pathhash( infile ) + self.objext )
          if name.endswith( '.c' ):
            objs += writer.build( outfile, 'cc', infile, variables = localvariables )
          elif name.endswith( '.m' ) and ( self.target.is_macosx() or self.target.is_ios() ):
            objs += writer.build( outfile, 'cm', infile, variables = localvariables )
        archbin = writer.build( os.path.join( buildpath if is_app or do_universal else binpath, self.binprefix + binname + self.binext ), 'link', objs, implicit = local_deps, variables = locallinkvariables )
        builtbin += archbin
        built[config] += archbin
        if resources:
          for resource in resources:
            built[config] += self.build_res( writer, basepath, module, resource, binpath, binname, config )
      if do_universal:
        if self.target.is_macosx() or self.target.is_ios():
          buildpath = os.path.join( self.buildpath, config )
          binpath = os.path.join( self.binpath, config )
          writer.newline()
          writer.comment( "Make universal binary" )
          built[config] = writer.build( os.path.join( buildpath if is_app else binpath, self.binprefix + binname + self.binext ), 'lipo', builtbin )
      if self.target.is_pnacl():
        writer.newline()
        writer.comment( "Finalize portable executable" )
        pexe = writer.build( os.path.join( binpath, self.binprefix + binname + '.pexe' ), 'finalize', builtbin )
        built[config] = pexe + writer.build( os.path.join( binpath, self.binprefix + binname + '.nmf' ), 'nmf', pexe + builtbin )
    writer.newline()
    return built

  def app( self, writer, module, sources, binname, basepath = None, implicit_deps = None, libs = None, resources = None, configs = None, includepaths = None, extralibs = None, extraframeworks = None, codesign = True ):
    builtbin = []
    if basepath is None:
      basepath = ''
    if binname is None:
      binname = module
    if configs is None:
      configs = list( self.configs )
    for config in configs:
      archbins = self.bin( writer, module, sources, binname, basepath = basepath, implicit_deps = implicit_deps, libs = libs, resources = None, configs = [ config ], includepaths = includepaths, extralibs = extralibs, extraframeworks = extraframeworks, is_app = True )
      if self.target.is_macosx() or self.target.is_ios():
        binpath = os.path.join( self.binpath, config, binname + '.app' )
        builtbin += self.build_app( writer, config, basepath, module, binpath = binpath, binname = binname, unibinary = archbins[config], resources = resources, codesign = codesign )
      elif self.target.is_android():
        builtbin += self.build_apk( writer, config, basepath, module, binname = binname, archbins = archbins, resources = resources, javasources = [ os.path.join( basepath, module, name ) for name in sources if name.endswith( '.java' ) ] )
      elif self.target.is_tizen():
        builtbin += self.build_tpk( writer, config, basepath, module, binname = binname, archbins = archbins, resources = resources )
      else:
        for _, value in archbins.iteritems():
          builtbin += value
    return builtbin
<|MERGE_RESOLUTION|>--- conflicted
+++ resolved
@@ -180,15 +180,12 @@
           self.tizen_toolchainversion_gcc = val
         elif key == 'tizen_clangversion':
           self.tizen_toolchainversion_clang = val
-<<<<<<< HEAD
         elif key == 'msvc_toolchain':
           self.msvc_toolchain = val
         elif key == 'msvc_sdkpath':
           self.msvc_sdkpath = val
-=======
         elif key == 'tizen_profile':
           self.tizen_profile = val
->>>>>>> 0acc4071
 
     #Source in local build prefs
     self.read_prefs( 'build.json' )
@@ -232,6 +229,8 @@
       self.copy = 'cmd /C copy /Y'
     else:
       self.copy = 'cp -f'
+
+    self.zip = 'zip'
 
     self.javaccmd = self.mkdircmd('$outpath') + ' && $javac -d $outpath -classpath $outpath -sourcepath $sourcepath -target 1.5 -bootclasspath $androidjar -g -source 1.5 -Xlint:-options $in'
     self.dexcmd = '$dex --dex --output $out $in'
@@ -409,7 +408,6 @@
         self.codesigncmd = 'build/ninja/codesign.py --target $target --prefs codesign.json --builddir $builddir --binname $binname --config $config $outpath'
 
       elif target.is_android():
-
         self.sysroot = ''
         self.liblinkname = ''
 
@@ -428,7 +426,6 @@
         self.extralibs += [ 'log' ]
 
       elif target.is_tizen():
-
         self.sysroot = ''
         self.liblinkname = ''
 
@@ -594,9 +591,11 @@
       if 'sdkpath' in tizenprefs:
         self.tizen_sdkpath = tizenprefs['sdkpath']
       if 'gccversion' in tizenprefs:
-        self.tizen_gccversion = tizenprefs['gccversion']
+        self.tizen_toolchainversion_gcc = tizenprefs['gccversion']
       if 'clangversion' in tizenprefs:
-        self.tizen_clangversion = tizenprefs['clangversion']
+        self.tizen_toolchainversion_clang = tizenprefs['clangversion']
+      if 'profile' in tizenprefs:
+        self.tizen_profile = tizenprefs['profile']
     if 'msvc' in prefs:
       msvcprefs = prefs['msvc']
       if 'sdkpath' in msvcprefs:
@@ -723,7 +722,6 @@
     self.tizen_archpath['mips'] = 'mips'
     self.tizen_archpath['mips64'] = 'mips64'
 
-<<<<<<< HEAD
   def build_msvc_toolchain( self ):
     if self.msvc_toolchain == '':
       versions = [ '14.0', '13.0', '12.0', '11.0', '10.0' ]
@@ -791,82 +789,7 @@
             break
         if not msvc_sdkpath == '':
           break
-    
-=======
-    self.zip = 'zip'
-
-  def read_prefs( self, filename ):
-    if not os.path.isfile( filename ):
-      return
-    file = open( filename, 'r' )
-    prefs = json.load( file )
-    file.close()
-    if 'android' in prefs:
-      androidprefs = prefs['android']
-      if 'ndkpath' in androidprefs:
-        self.android_ndkpath = androidprefs['ndkpath']
-      if 'sdkpath' in androidprefs:
-        self.android_sdkpath = androidprefs['sdkpath']
-      if 'keystore' in androidprefs:
-        self.android_keystore = androidprefs['keystore']
-      if 'keyalias' in androidprefs:
-        self.android_keyalias = androidprefs['keyalias']
-      if 'keystorepass' in androidprefs:
-        self.android_keystorepass = androidprefs['keystorepass']
-      if 'keypass' in androidprefs:
-        self.android_keypass = androidprefs['keypass']
-      if 'platformversion' in androidprefs:
-        self.android_platformversion = androidprefs['platformversion']
-      if 'gccversion' in androidprefs:
-        self.android_toolchainversion_gcc = androidprefs['gccversion']
-      if 'clangversion' in androidprefs:
-        self.android_toolchainversion_clang = androidprefs['clangversion']
-      if 'tsa' in androidprefs:
-        self.android_tsa = androidprefs['tsa']
-      if 'tsacert' in androidprefs:
-        self.android_tsacert = androidprefs['tsacert']
-    if 'ios' in prefs:
-      iosprefs = prefs['ios']
-      if 'deploymenttarget' in iosprefs:
-        self.ios_deploymenttarget = iosprefs['deploymenttarget']
-      if 'organisation' in iosprefs:
-        self.ios_organisation = iosprefs['organisation']
-      if 'bundleidentifier' in iosprefs:
-        self.ios_bundleidentifier = iosprefs['bundleidentifier']
-      if 'provisioning' in iosprefs:
-        self.ios_provisioning = iosprefs['provisioning']
-    if 'macosx' in prefs:
-      macosxprefs = prefs['macosx']
-      if 'deploymenttarget' in macosxprefs:
-        self.macosx_deploymenttarget = macosxprefs['deploymenttarget']
-      if 'organisation' in macosxprefs:
-        self.macosx_organisation = macosxprefs['organisation']
-      if 'bundleidentifier' in macosxprefs:
-        self.macosx_bundleidentifier = macosxprefs['bundleidentifier']
-      if 'provisioning' in macosxprefs:
-        self.macosx_provisioning = macosxprefs['provisioning']
-    if 'pnacl' in prefs:
-      pnaclprefs = prefs['pnacl']
-      if 'sdkpath' in pnaclprefs:
-        self.pnacl_sdkpath = pnaclprefs['sdkpath']
-    if 'tizen' in prefs:
-      tizenprefs = prefs['tizen']
-      if 'sdkpath' in tizenprefs:
-        self.tizen_sdkpath = tizenprefs['sdkpath']
-      if 'gccversion' in tizenprefs:
-        self.tizen_toolchainversion_gcc = tizenprefs['gccversion']
-      if 'clangversion' in tizenprefs:
-        self.tizen_toolchainversion_clang = tizenprefs['clangversion']
-      if 'profile' in tizenprefs:
-        self.tizen_profile = tizenprefs['profile']
-    if 'monolithic' in prefs:
-      self.build_monolithic = self.get_boolean_flag( prefs['monolithic'] )
-    if 'coverage' in prefs:
-      self.build_coverage = self.get_boolean_flag( prefs['coverage'] )
-    if 'support_lua' in prefs:
-      self.support_lua = self.get_boolean_flag( prefs['support_lua'] )
-
->>>>>>> 0acc4071
+
   def get_boolean_flag( self, val ):
     return ( val == True or val == "True" or val == "true" or val == "1" or val == 1 )
 
@@ -1537,7 +1460,11 @@
       #self.javaccmd = '$javac -d $outpath -classpath $outpath -sourcepath $sourcepath -target 1.5 -bootclasspath $androidjar -g -source 1.5 -Xlint:-options $in'
       #self.dexcmd = '$dex --dex --output $out $in'
       javasourcepath = 'test/all/android/java'
-      javasourcepath += ';' + os.path.join( buildpath, 'gen' )
+      if self.target.is_windows():
+        javasourcepath += ';'
+      else:
+        javasourcepath += ':'
+      javasourcepath += os.path.join( buildpath, 'gen' )
       classpath = os.path.join( buildpath, 'classes' )
       javavars = [ ( 'outpath', classpath ), ( 'sourcepath', javasourcepath ) ]
       javaclasses = writer.build( classpath, 'javac', javasources, variables = javavars )

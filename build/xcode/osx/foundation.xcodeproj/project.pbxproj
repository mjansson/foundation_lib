--- conflicted
+++ resolved
@@ -608,12 +608,7 @@
 		CD6603E018F7A007001BDED3 /* Profile */ = {
 			isa = XCBuildConfiguration;
 			buildSettings = {
-<<<<<<< HEAD
-				CONFIGURATION_BUILD_DIR = ../../../lib/macosx/profile;
-=======
-				COMBINE_HIDPI_IMAGES = YES;
 				CONFIGURATION_BUILD_DIR = ../../../lib/macos/profile;
->>>>>>> 7588fb15
 				EXECUTABLE_PREFIX = lib;
 				GCC_PREPROCESSOR_DEFINITIONS = (
 					"$(inherited)",
@@ -691,12 +686,7 @@
 		CDCEF43E16D2D11500198086 /* Debug */ = {
 			isa = XCBuildConfiguration;
 			buildSettings = {
-<<<<<<< HEAD
-				CONFIGURATION_BUILD_DIR = ../../../lib/macosx/debug;
-=======
-				COMBINE_HIDPI_IMAGES = YES;
 				CONFIGURATION_BUILD_DIR = ../../../lib/macos/debug;
->>>>>>> 7588fb15
 				EXECUTABLE_PREFIX = lib;
 				GCC_PREPROCESSOR_DEFINITIONS = (
 					"$(inherited)",
@@ -709,12 +699,7 @@
 		CDCEF43F16D2D11500198086 /* Release */ = {
 			isa = XCBuildConfiguration;
 			buildSettings = {
-<<<<<<< HEAD
-				CONFIGURATION_BUILD_DIR = ../../../lib/macosx/release;
-=======
-				COMBINE_HIDPI_IMAGES = YES;
 				CONFIGURATION_BUILD_DIR = ../../../lib/macos/release;
->>>>>>> 7588fb15
 				EXECUTABLE_PREFIX = lib;
 				GCC_PREPROCESSOR_DEFINITIONS = (
 					"$(inherited)",
@@ -759,12 +744,7 @@
 		CDCEF4DA16D2D44B00198086 /* Deploy */ = {
 			isa = XCBuildConfiguration;
 			buildSettings = {
-<<<<<<< HEAD
-				CONFIGURATION_BUILD_DIR = ../../../lib/macosx/deploy;
-=======
-				COMBINE_HIDPI_IMAGES = YES;
 				CONFIGURATION_BUILD_DIR = ../../../lib/macos/deploy;
->>>>>>> 7588fb15
 				EXECUTABLE_PREFIX = lib;
 				GCC_PREPROCESSOR_DEFINITIONS = (
 					"$(inherited)",
